#!/usr/bin/env python
"""
General geometry support routines.

--------------------------------------------------------------------

This program is licensed under the GNU General Public License (GPL)
Version 3.  See http://www.fsf.org for details of the license.

Rugged Circuits LLC
http://ruggedcircuits.com/gerbmerge
"""


<<<<<<< HEAD
# Ensure all list elements are unique


def uniqueify(L):
    return list({}.fromkeys(L).keys())

# This function rounds an (X,Y) point to integer co-ordinates


def roundPoint(pt):
    return (int(round(pt[0])), int(round(pt[1])))

# Returns True if the segment defined by endpoints p1 and p2 is vertical


def isSegmentVertical(p1, p2):
    return p1[0] == p2[0]

# Returns True if the segment defined by endpoints p1 and p2 is horizontal


def isSegmentHorizontal(p1, p2):
    return p1[1] == p2[1]

# Returns slope of a non-vertical line segment


def segmentSlope(p1, p2):
    return float(p2[1]-p1[1])/(p2[0]-p1[0])
=======
def uniqueify(L):
    # Ensure all list elements are unique
    return list({}.fromkeys(L).keys())


def roundPoint(pt):
    # This function rounds an (X,Y) point to integer co-ordinates
    return (int(round(pt[0])), int(round(pt[1])))


def isSegmentVertical(p1, p2):
    # Returns True if the segment defined by endpoints p1 and p2 is vertical
    return p1[0] == p2[0]


def isSegmentHorizontal(p1, p2):
    # Returns True if the segment defined by endpoints p1 and p2 is horizontal
    return p1[1] == p2[1]


def segmentSlope(p1, p2):
    # Returns slope of a non-vertical line segment
    return float(p2[1] - p1[1]) / (p2[0] - p1[0])
>>>>>>> fb67584e

# Determine if the (X,Y) 'point' is on the line segment defined by endpoints p1
# and p2, both (X,Y) tuples. It's assumed that the point is on the line defined
# by the segment, but just may be beyond the endpoints. NOTE: No testing is
# performed to see if the point is actually on the line defined by the segment!
# This is assumed!


def isPointOnSegment(point, p1, p2):
    if isSegmentVertical(p1, p2):
        # Treat vertical lines by comparing Y-ordinates
<<<<<<< HEAD
        return (point[1]-p2[1])*(point[1]-p1[1]) <= 0
    else:
        # Treat other lines, including horizontal lines, by comparing X-ordinates
        return (point[0]-p2[0])*(point[0]-p1[0]) <= 0
=======
        return (point[1] - p2[1]) * (point[1] - p1[1]) <= 0
    else:
        # Treat other lines, including horizontal lines, by comparing
        # X-ordinates
        return (point[0] - p2[0]) * (point[0] - p1[0]) <= 0
>>>>>>> fb67584e

# Returns (X,Y) point where the line segment defined by (X,Y) endpoints p1 and
# p2 intersects the line segment defined by endpoints q1 and q2. Only a single
# intersection point is allowed, so no coincident lines.  If there is no point
# of intersection, None is returned.


def segmentXsegment1pt(p1, p2, q1, q2):
    A, B = p1
    C, D = p2
    P, Q = q1
    R, S = q2

<<<<<<< HEAD
    # We have to consider special cases of one or other line segments being vertical
=======
    # We have to consider special cases of one or other line segments being
    # vertical
>>>>>>> fb67584e
    if isSegmentVertical(p1, p2):
        if isSegmentVertical(q1, q2):
            return None

        x = A
<<<<<<< HEAD
        y = segmentSlope(q1, q2)*(A-P) + Q
    elif isSegmentVertical(q1, q2):
        x = P
        y = segmentSlope(p1, p2)*(P-A) + B
=======
        y = segmentSlope(q1, q2) * (A - P) + Q
    elif isSegmentVertical(q1, q2):
        x = P
        y = segmentSlope(p1, p2) * (P - A) + B
>>>>>>> fb67584e
    else:
        m1 = segmentSlope(p1, p2)
        m2 = segmentSlope(q1, q2)

        if m1 == m2:
            return None

<<<<<<< HEAD
        x = (A*m1 - B - P*m2 + Q) / (m1-m2)
        y = m1*(x-A) + B

    # Candidate point identified. Check to make sure it's on both line segments.
=======
        x = (A * m1 - B - P * m2 + Q) / (m1 - m2)
        y = m1 * (x - A) + B

    # Candidate point identified. Check to make sure it's on both line
    # segments.
>>>>>>> fb67584e
    if isPointOnSegment((x, y), p1, p2) and isPointOnSegment((x, y), q1, q2):
        return roundPoint((x, y))
    else:
        return None

# Returns True if the given (X,Y) 'point' is strictly within the rectangle
# defined by (LLX,LLY,URX,URY) co-ordinates (LL=lower left, UR=upper right).


def isPointStrictlyInRectangle(point, rect):
    x, y = point
    llx, lly, urx, ury = rect
    return (llx < x < urx) and (lly < y < ury)

# This function takes two points which define the extents of a rectangle.  The
# return value is a 5-tuple (ll, ul, ur, lr, rect) which comprises 4 points
# (lower-left, upper-left, upper-right, lower-right) and a rect object (minx,
# miny, maxx, maxy). If called with a single argument, it is expected to be
# a 4-tuple (x1,y1,x2,y2).


def canonicalizeExtents(pt1, pt2=None):
    # First canonicalize lower-left and upper-right points
    if pt2 is None:
        maxx = max(pt1[0], pt1[2])
        minx = min(pt1[0], pt1[2])
        maxy = max(pt1[1], pt1[3])
        miny = min(pt1[1], pt1[3])
    else:
        maxx = max(pt1[0], pt2[0])
        minx = min(pt1[0], pt2[0])
        maxy = max(pt1[1], pt2[1])
        miny = min(pt1[1], pt2[1])

    # Construct the four corners
    llpt = (minx, miny)
    urpt = (maxx, maxy)
    ulpt = (minx, maxy)
    lrpt = (maxx, miny)

    # Construct a rect object for use by various functions
    rect = (minx, miny, maxx, maxy)

    return (llpt, ulpt, urpt, lrpt, rect)

# This function returns a list of intersection points of the line segment
# pt1-->pt2 and the box defined by corners llpt and urpt. These corners are
# canonicalized internally so they need not necessarily be lower-left and
# upper-right points.
#
# The return value may be a list of 0, 1, or 2 points.  If the list has 2
# points, then the segment intersects the box in two points since both points
# are outside the box. If the list has 1 point, then the segment has one point
# inside the box and another point outside. If the list is empty, the segment
# has both points outside the box and there is no intersection, or has both
# points inside the box.
#
# Note that segments collinear with box edges produce no points of
# intersection.


def segmentXbox(pt1, pt2, llpt, urpt):
    # First canonicalize lower-left and upper-right points
    llpt, ulpt, urpt, lrpt, rect = canonicalizeExtents(llpt, urpt)

    # Determine whether one point is inside the rectangle and the other is not.
    # Note the XOR operator '^'
    oneInOneOut = isPointStrictlyInRectangle(
        pt1, rect) ^ isPointStrictlyInRectangle(pt2, rect)

    # Find all intersections of the segment with the 4 sides of the box,
    # one side at a time. L will be the list of definitely-true intersections,
    # while corners is a list of potential intersections. An intersection
    # is potential if a) it is a corner, and b) there is another intersection
    # of the line with the box somewhere else. This is how we handle
    # corner intersections, which are sometimes legal (when one segment endpoint
    # is inside the box and the other isn't, or when the segment intersects the
    # box in two places) and sometimes not (when the segment is "tangent" to
<<<<<<< HEAD
    # the box at the corner and the corner is the signle point of intersection).
=======
    # the box at the corner and the corner is the signle point of
    # intersection).
>>>>>>> fb67584e
    L = []
    corners = []

    # Do not allow intersection if segment is collinear with box sides.  For
    # example, a horizontal line collinear with the box top side should not
    # return an intersection with the upper-left or upper-right corner.
    # Similarly, a point of intersection that is a corner should only be
    # allowed if one segment point is inside the box and the other is not,
    # otherwise it means the segment is "tangent" to the box at that corner.
    # There is a case, however, in which a corner is a point of intersection
    # with both segment points outside the box, and that is if there are two
<<<<<<< HEAD
    # points of intersection, i.e., the segment goes completely through the box.
=======
    # points of intersection, i.e., the segment goes completely through the
    # box.
>>>>>>> fb67584e

    def checkIntersection(corner1, corner2):
        # Check intersection with side of box
        pt = segmentXsegment1pt(pt1, pt2, corner1, corner2)
        if pt in (corner1, corner2):
            # Only allow this corner intersection point if line is not
            # horizontal/vertical and one point is inside rectangle while other is
            # not, or the segment intersects the box in two places. Since oneInOneOut
            # calls isPointStrictlyInRectangle(), which automatically excludes points
            # on the box itself, horizontal/vertical lines collinear with box sides
            # will always lead to oneInOneOut==False (since both will be "out of
            # box").
            if oneInOneOut:
                L.append(pt)
            else:
                # Potentially a point of intersection...we'll have to wait and
                corners.append(pt)
<<<<<<< HEAD
                # see if there is one more point of intersection somewhere else.
=======
                # see if there is one more point of intersection somewhere
                # else.
>>>>>>> fb67584e
        else:
            # Not a corner intersection, so it's valid
            if pt is not None:
                L.append(pt)

    # Check intersection with left side of box
    checkIntersection(llpt, ulpt)

    # Check intersection with top side of box
    checkIntersection(ulpt, urpt)

    # Check intersection with right side of box
    checkIntersection(urpt, lrpt)

    # Check intersection with bottom side of box
    checkIntersection(llpt, lrpt)

    # Ensure all points are unique. We may get a double hit at the corners
    # of the box.
    L = uniqueify(L)
    corners = uniqueify(corners)

    # If the total number of intersections len(L)+len(corners) is 2, the corner
    # is valid. If there is only a single corner, it's a tangent and invalid.
    # However, if both corners are on the same side of the box, it's not valid.
<<<<<<< HEAD
    numPts = len(L)+len(corners)
    assert numPts <= 2
    if numPts == 2:
        if len(corners) == 2 and (isSegmentHorizontal(corners[0], corners[1]) or isSegmentVertical(corners[0], corners[1])):
=======
    numPts = len(L) + len(corners)
    assert numPts <= 2
    if numPts == 2:
        if len(corners) == 2 and (isSegmentHorizontal(
                corners[0], corners[1]) or isSegmentVertical(corners[0], corners[1])):
>>>>>>> fb67584e
            return []
        else:
            L += corners
            L.sort()      # Just for stability in assertion checking
            return L
    else:
        L.sort()
        return L      # Correct if numPts==1, since it will be empty or contain a single valid intersection
        # Correct if numPts==0, since it will be empty


# This function determines if two rectangles defined by 4-tuples
# (minx, miny, maxx, maxy) have any rectangle in common. If so, it is
# returned as a 4-tuple, else None is returned. This function assumes
# the rectangles are canonical so that minx<maxx, miny<maxy. If the
# optional allowLines parameter is True, rectangles that overlap on
# a line are considered overlapping, otherwise they must overlap with
# a rectangle of at least width 1.
def areExtentsOverlapping(E1, E2, allowLines=False):
    minX, minY, maxX, maxY = E1
    minU, minV, maxU, maxV = E2

    if allowLines:
        if (minU > maxX) or (maxU < minX) or (minV > maxY) or (maxV < minY):
            return False
        else:
            return True
    else:
<<<<<<< HEAD
        if (minU >= maxX) or (maxU <= minX) or (minV >= maxY) or (maxV <= minY):
=======
        if (minU >= maxX) or (maxU <= minX) or (
                minV >= maxY) or (maxV <= minY):
>>>>>>> fb67584e
            return False
        else:
            return True


# Compute the intersection of two rectangles defined by 4-tuples E1 and E2,
# which are not necessarily canonicalized.
def intersectExtents(E1, E2):
    ll1, ul1, ur1, lr1, rect1 = canonicalizeExtents(E1)
    ll2, ul2, ur2, lr2, rect2 = canonicalizeExtents(E2)
<<<<<<< HEAD

    if not areExtentsOverlapping(rect1, rect2):
        return None

=======

    if not areExtentsOverlapping(rect1, rect2):
        return None

>>>>>>> fb67584e
    xll = max(rect1[0], rect2[0])    # Maximum of minx values
    yll = max(rect1[1], rect2[1])    # Maximum of miny values
    xur = min(rect1[2], rect2[2])    # Minimum of maxx values
    yur = min(rect1[3], rect2[3])    # Minimum of maxy values
    return (xll, yll, xur, yur)


# This function returns True if rectangle E1 is wholly contained within
# rectangle E2. Both E1 and E2 are 4-tuples (minx,miny,maxx,maxy), not
# necessarily canonicalized. This function is like a slightly faster
# version of "intersectExtents(E1, E2)==E1".
def isRect1InRect2(E1, E2):
    ll1, ul1, ur1, lr1, rect1 = canonicalizeExtents(E1)
    ll2, ul2, ur2, lr2, rect2 = canonicalizeExtents(E2)

    return (ll1[0] >= ll2[0]) and (ll1[1] >= ll2[1]) \
        and (ur1[0] <= ur2[0]) and (ur1[1] <= ur2[1])


# Return width of rectangle, which may be 0 if bottom-left and upper-right X
# positions are the same. The rectangle is a 4-tuple (minx,miny,maxx,maxy).
def rectWidth(rect):
<<<<<<< HEAD
    return abs(rect[2]-rect[0])
=======
    return abs(rect[2] - rect[0])
>>>>>>> fb67584e


# Return height of rectangle, which may be 0 if bottom-left and upper-right Y
# positions are the same. The rectangle is a 4-tuple (minx,miny,maxx,maxy).
def rectHeight(rect):
<<<<<<< HEAD
    return abs(rect[3]-rect[1])
=======
    return abs(rect[3] - rect[1])
>>>>>>> fb67584e


# Return center (X,Y) co-ordinates of rectangle.
def rectCenter(rect):
    dx = rectWidth(rect)
    dy = rectHeight(rect)

    if dx & 1:    # Odd width: center is (left+right)/2 + 1/2
<<<<<<< HEAD
        X = (rect[0] + rect[2] + 1)/2
    else:         # Even width: center is (left+right)/2
        X = (rect[0] + rect[2])/2

    if dy & 1:
        Y = (rect[1] + rect[3] + 1)/2
    else:
        Y = (rect[1] + rect[3])/2
=======
        X = (rect[0] + rect[2] + 1) / 2
    else:         # Even width: center is (left+right)/2
        X = (rect[0] + rect[2]) / 2

    if dy & 1:
        Y = (rect[1] + rect[3] + 1) / 2
    else:
        Y = (rect[1] + rect[3]) / 2
>>>>>>> fb67584e

    return (X, Y)<|MERGE_RESOLUTION|>--- conflicted
+++ resolved
@@ -12,37 +12,6 @@
 """
 
 
-<<<<<<< HEAD
-# Ensure all list elements are unique
-
-
-def uniqueify(L):
-    return list({}.fromkeys(L).keys())
-
-# This function rounds an (X,Y) point to integer co-ordinates
-
-
-def roundPoint(pt):
-    return (int(round(pt[0])), int(round(pt[1])))
-
-# Returns True if the segment defined by endpoints p1 and p2 is vertical
-
-
-def isSegmentVertical(p1, p2):
-    return p1[0] == p2[0]
-
-# Returns True if the segment defined by endpoints p1 and p2 is horizontal
-
-
-def isSegmentHorizontal(p1, p2):
-    return p1[1] == p2[1]
-
-# Returns slope of a non-vertical line segment
-
-
-def segmentSlope(p1, p2):
-    return float(p2[1]-p1[1])/(p2[0]-p1[0])
-=======
 def uniqueify(L):
     # Ensure all list elements are unique
     return list({}.fromkeys(L).keys())
@@ -66,7 +35,6 @@
 def segmentSlope(p1, p2):
     # Returns slope of a non-vertical line segment
     return float(p2[1] - p1[1]) / (p2[0] - p1[0])
->>>>>>> fb67584e
 
 # Determine if the (X,Y) 'point' is on the line segment defined by endpoints p1
 # and p2, both (X,Y) tuples. It's assumed that the point is on the line defined
@@ -78,18 +46,11 @@
 def isPointOnSegment(point, p1, p2):
     if isSegmentVertical(p1, p2):
         # Treat vertical lines by comparing Y-ordinates
-<<<<<<< HEAD
-        return (point[1]-p2[1])*(point[1]-p1[1]) <= 0
-    else:
-        # Treat other lines, including horizontal lines, by comparing X-ordinates
-        return (point[0]-p2[0])*(point[0]-p1[0]) <= 0
-=======
         return (point[1] - p2[1]) * (point[1] - p1[1]) <= 0
     else:
         # Treat other lines, including horizontal lines, by comparing
         # X-ordinates
         return (point[0] - p2[0]) * (point[0] - p1[0]) <= 0
->>>>>>> fb67584e
 
 # Returns (X,Y) point where the line segment defined by (X,Y) endpoints p1 and
 # p2 intersects the line segment defined by endpoints q1 and q2. Only a single
@@ -103,28 +64,17 @@
     P, Q = q1
     R, S = q2
 
-<<<<<<< HEAD
-    # We have to consider special cases of one or other line segments being vertical
-=======
     # We have to consider special cases of one or other line segments being
     # vertical
->>>>>>> fb67584e
     if isSegmentVertical(p1, p2):
         if isSegmentVertical(q1, q2):
             return None
 
         x = A
-<<<<<<< HEAD
-        y = segmentSlope(q1, q2)*(A-P) + Q
-    elif isSegmentVertical(q1, q2):
-        x = P
-        y = segmentSlope(p1, p2)*(P-A) + B
-=======
         y = segmentSlope(q1, q2) * (A - P) + Q
     elif isSegmentVertical(q1, q2):
         x = P
         y = segmentSlope(p1, p2) * (P - A) + B
->>>>>>> fb67584e
     else:
         m1 = segmentSlope(p1, p2)
         m2 = segmentSlope(q1, q2)
@@ -132,18 +82,11 @@
         if m1 == m2:
             return None
 
-<<<<<<< HEAD
-        x = (A*m1 - B - P*m2 + Q) / (m1-m2)
-        y = m1*(x-A) + B
-
-    # Candidate point identified. Check to make sure it's on both line segments.
-=======
         x = (A * m1 - B - P * m2 + Q) / (m1 - m2)
         y = m1 * (x - A) + B
 
     # Candidate point identified. Check to make sure it's on both line
     # segments.
->>>>>>> fb67584e
     if isPointOnSegment((x, y), p1, p2) and isPointOnSegment((x, y), q1, q2):
         return roundPoint((x, y))
     else:
@@ -222,12 +165,8 @@
     # corner intersections, which are sometimes legal (when one segment endpoint
     # is inside the box and the other isn't, or when the segment intersects the
     # box in two places) and sometimes not (when the segment is "tangent" to
-<<<<<<< HEAD
-    # the box at the corner and the corner is the signle point of intersection).
-=======
     # the box at the corner and the corner is the signle point of
     # intersection).
->>>>>>> fb67584e
     L = []
     corners = []
 
@@ -239,12 +178,8 @@
     # otherwise it means the segment is "tangent" to the box at that corner.
     # There is a case, however, in which a corner is a point of intersection
     # with both segment points outside the box, and that is if there are two
-<<<<<<< HEAD
-    # points of intersection, i.e., the segment goes completely through the box.
-=======
     # points of intersection, i.e., the segment goes completely through the
     # box.
->>>>>>> fb67584e
 
     def checkIntersection(corner1, corner2):
         # Check intersection with side of box
@@ -262,12 +197,8 @@
             else:
                 # Potentially a point of intersection...we'll have to wait and
                 corners.append(pt)
-<<<<<<< HEAD
-                # see if there is one more point of intersection somewhere else.
-=======
                 # see if there is one more point of intersection somewhere
                 # else.
->>>>>>> fb67584e
         else:
             # Not a corner intersection, so it's valid
             if pt is not None:
@@ -293,18 +224,11 @@
     # If the total number of intersections len(L)+len(corners) is 2, the corner
     # is valid. If there is only a single corner, it's a tangent and invalid.
     # However, if both corners are on the same side of the box, it's not valid.
-<<<<<<< HEAD
-    numPts = len(L)+len(corners)
-    assert numPts <= 2
-    if numPts == 2:
-        if len(corners) == 2 and (isSegmentHorizontal(corners[0], corners[1]) or isSegmentVertical(corners[0], corners[1])):
-=======
     numPts = len(L) + len(corners)
     assert numPts <= 2
     if numPts == 2:
         if len(corners) == 2 and (isSegmentHorizontal(
                 corners[0], corners[1]) or isSegmentVertical(corners[0], corners[1])):
->>>>>>> fb67584e
             return []
         else:
             L += corners
@@ -333,12 +257,8 @@
         else:
             return True
     else:
-<<<<<<< HEAD
-        if (minU >= maxX) or (maxU <= minX) or (minV >= maxY) or (maxV <= minY):
-=======
         if (minU >= maxX) or (maxU <= minX) or (
                 minV >= maxY) or (maxV <= minY):
->>>>>>> fb67584e
             return False
         else:
             return True
@@ -349,17 +269,10 @@
 def intersectExtents(E1, E2):
     ll1, ul1, ur1, lr1, rect1 = canonicalizeExtents(E1)
     ll2, ul2, ur2, lr2, rect2 = canonicalizeExtents(E2)
-<<<<<<< HEAD
 
     if not areExtentsOverlapping(rect1, rect2):
         return None
 
-=======
-
-    if not areExtentsOverlapping(rect1, rect2):
-        return None
-
->>>>>>> fb67584e
     xll = max(rect1[0], rect2[0])    # Maximum of minx values
     yll = max(rect1[1], rect2[1])    # Maximum of miny values
     xur = min(rect1[2], rect2[2])    # Minimum of maxx values
@@ -382,21 +295,13 @@
 # Return width of rectangle, which may be 0 if bottom-left and upper-right X
 # positions are the same. The rectangle is a 4-tuple (minx,miny,maxx,maxy).
 def rectWidth(rect):
-<<<<<<< HEAD
-    return abs(rect[2]-rect[0])
-=======
     return abs(rect[2] - rect[0])
->>>>>>> fb67584e
 
 
 # Return height of rectangle, which may be 0 if bottom-left and upper-right Y
 # positions are the same. The rectangle is a 4-tuple (minx,miny,maxx,maxy).
 def rectHeight(rect):
-<<<<<<< HEAD
-    return abs(rect[3]-rect[1])
-=======
     return abs(rect[3] - rect[1])
->>>>>>> fb67584e
 
 
 # Return center (X,Y) co-ordinates of rectangle.
@@ -405,16 +310,6 @@
     dy = rectHeight(rect)
 
     if dx & 1:    # Odd width: center is (left+right)/2 + 1/2
-<<<<<<< HEAD
-        X = (rect[0] + rect[2] + 1)/2
-    else:         # Even width: center is (left+right)/2
-        X = (rect[0] + rect[2])/2
-
-    if dy & 1:
-        Y = (rect[1] + rect[3] + 1)/2
-    else:
-        Y = (rect[1] + rect[3])/2
-=======
         X = (rect[0] + rect[2] + 1) / 2
     else:         # Even width: center is (left+right)/2
         X = (rect[0] + rect[2]) / 2
@@ -423,6 +318,5 @@
         Y = (rect[1] + rect[3] + 1) / 2
     else:
         Y = (rect[1] + rect[3]) / 2
->>>>>>> fb67584e
 
     return (X, Y)