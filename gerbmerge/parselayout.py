#!/usr/bin/env python
"""
Parse the job layout specification file.

Requires:

  - SimpleParse 2.1 or higher
              http://simpleparse.sourceforge.net


--------------------------------------------------------------------

This program is licensed under the GNU General Public License (GPL)
Version 3.  See http://www.fsf.org for details of the license.

Rugged Circuits LLC
http://ruggedcircuits.com/gerbmerge
"""
import sys

from simpleparse.parser import Parser

from . import config, jobs

declaration = r'''
file         := (commentline/nullline/rowspec)+
rowspec      := ts, 'Row', ws, '{'!, ts, comment?, '\n', rowjob+, ts, '}'!, ts, comment?, '\n'
rowjob       := jobspec/colspec/commentline/nullline
colspec      := ts, 'Col', ws, '{'!, ts, comment?, '\n', coljob+, ts, '}'!, ts, comment?, '\n'
coljob       := jobspec/rowspec/commentline/nullline

jobspec      := ts, (paneljobspec/basicjobspec), ts, comment?, '\n'
basicjobspec := id, (rotation)?
paneljobspec := 'Not yet implemented'
#paneljobspec := int, [xX], int, ws, basicjobspec
comment      := ([#;]/'//'), -'\n'*
commentline  := ts, comment, '\n'
nullline     := ts, '\n'
rotation     := ws, 'Rotate', ('90'/'180'/'270')?
ws := [ \t]+
ts := [ \t]*
id := [a-zA-Z0-9], [a-zA-Z0-9_-]*
int := [0-9]+
'''


<<<<<<< HEAD
class Panel(object):                 # Meant to be subclassed as either a Row() or Col()
    def __init__(self):
        self.x = None
        self.y = None
        # List (left-to-right or bottom-to-top) of JobLayout() or Row()/Col() objects
=======
class Panel(
        object):                 # Meant to be subclassed as either a Row() or Col()
    def __init__(self):
        self.x = None
        self.y = None
        # List (left-to-right or bottom-to-top) of JobLayout() or Row()/Col()
        # objects
>>>>>>> fb67584e
        self.jobs = []

    def canonicalize(self):    # Return plain list of JobLayout objects at the roots of all trees
        L = []
        for job in self.jobs:
            L = L + job.canonicalize()
        return L

    def addjob(self, job):     # Either a JobLayout class or Panel (sub)class
        assert isinstance(job, Panel) or isinstance(job, jobs.JobLayout)
        self.jobs.append(job)

    def addwidths(self):
        "Return width in inches"
        width = 0.0
        for job in self.jobs:
            width += job.width_in() + config.Config['xspacing']
        width -= config.Config['xspacing']
        return width

    def maxwidths(self):
        "Return maximum width in inches of any one subpanel"
        width = 0.0
        for job in self.jobs:
            width = max(width, job.width_in())
        return width

    def addheights(self):
        "Return height in inches"
        height = 0.0
        for job in self.jobs:
            height += job.height_in() + config.Config['yspacing']
        height -= config.Config['yspacing']
        return height

    def maxheights(self):
        "Return maximum height in inches of any one subpanel"
        height = 0.0
        for job in self.jobs:
            height = max(height, job.height_in())
        return height

    def writeGerber(self, fid, layername):
        for job in self.jobs:
            job.writeGerber(fid, layername)

    def writeExcellon(self, fid, tool):
        for job in self.jobs:
            job.writeExcellon(fid, tool)

    def writeDrillHits(self, fid, tool, toolNum):
        for job in self.jobs:
            job.writeDrillHits(fid, tool, toolNum)

    def writeCutLines(self, fid, drawing_code, X1, Y1, X2, Y2):
        for job in self.jobs:
            job.writeCutLines(fid, drawing_code, X1, Y1, X2, Y2)

    def drillhits(self, tool):
        hits = 0
        for job in self.jobs:
            hits += job.drillhits(tool)

        return hits

    def jobarea(self):
        area = 0.0
        for job in self.jobs:
            area += job.jobarea()

        return area


class Row(Panel):
    def __init__(self):
        Panel.__init__(self)
        self.LR = 1   # Horizontal arrangement

    def width_in(self):
        return self.addwidths()

    def height_in(self):
        return self.maxheights()

    def setPosition(self, x, y):   # In inches
        self.x = x
        self.y = y
        for job in self.jobs:
            job.setPosition(x, y)
            x += job.width_in() + config.Config['xspacing']


class Col(Panel):
    def __init__(self):
        Panel.__init__(self)
        self.LR = 0   # Vertical arrangement

    def width_in(self):
        return self.maxwidths()

    def height_in(self):
        return self.addheights()

    def setPosition(self, x, y):   # In inches
        self.x = x
        self.y = y
        for job in self.jobs:
            job.setPosition(x, y)
            y += job.height_in() + config.Config['yspacing']


def canonicalizePanel(panel):
    L = []
    for job in panel:
        L = L + job.canonicalize()
    return L


def findJob(jobname, rotated, Jobs=config.Jobs):
    """
      Find a job in config.Jobs, possibly rotating it
      If job not in config.Jobs add it for future reference
      Return found job
    """

    if rotated == 90:
        fullname = jobname + '*rotated90'
    elif rotated == 180:
        fullname = jobname + '*rotated180'
    elif rotated == 270:
        fullname = jobname + '*rotated270'
    else:
        fullname = jobname

    try:
        for existingjob in Jobs.keys():
            if existingjob.lower() == fullname.lower():  # job names are case insensitive
                job = Jobs[existingjob]
                return jobs.JobLayout(job)
<<<<<<< HEAD
    except:
=======
    except Exception:
>>>>>>> fb67584e
        pass

    # Perhaps we just don't have a rotated job yet
    if rotated:
        try:
            for existingjob in Jobs.keys():
                if existingjob.lower() == jobname.lower():  # job names are case insensitive
                    job = Jobs[existingjob]
<<<<<<< HEAD
        except:
=======
        except Exception:
>>>>>>> fb67584e
            raise RuntimeError("Job name '%s' not found" % jobname)
    else:
        raise RuntimeError("Job name '%s' not found" % jobname)

    # Make a rotated job
    job = jobs.rotateJob(job, rotated)
    Jobs[fullname] = job

    return jobs.JobLayout(job)


def parseJobSpec(spec, data):
    for jobspec in spec:
        if jobspec[0] in ('ts', 'comment'):
            continue

        assert jobspec[0] in ('paneljobspec', 'basicjobspec')
        if jobspec[0] == 'basicjobspec':
            namefield = jobspec[3][0]
            jobname = data[namefield[1]:namefield[2]]

            if len(jobspec[3]) > 1:
                rotationfield = jobspec[3][1]
                rotation = data[rotationfield[1] + 1: rotationfield[2]]

                if (rotation == "Rotate") or (rotation == "Rotate90"):
                    rotated = 90
                elif rotation == "Rotate180":
                    rotated = 180
                elif rotation == "Rotate270":
                    rotated = 270
                else:
                    raise RuntimeError("Unsupported rotation: %s" % rotation)

            else:
                rotated = 0

            return findJob(jobname, rotated)
        else:
            raise RuntimeError("Matrix panels not yet supported")


def parseColSpec(spec, data):
    jobs = Col()

    for coljob in spec:
        if coljob[0] in ('ts', 'ws', 'comment'):
            continue

        assert coljob[0] == 'coljob'
        job = coljob[3][0]
        if job[0] in ('commentline', 'nullline'):
            continue

        assert job[0] in ('jobspec', 'rowspec')
        if job[0] == 'jobspec':
            jobs.addjob(parseJobSpec(job[3], data))
        else:
            jobs.addjob(parseRowSpec(job[3], data))

    return jobs


def parseRowSpec(spec, data):
    jobs = Row()

    for rowjob in spec:
        if rowjob[0] in ('ts', 'ws', 'comment'):
            continue

        assert rowjob[0] == 'rowjob'
        job = rowjob[3][0]
        if job[0] in ('commentline', 'nullline'):
            continue

        assert job[0] in ('jobspec', 'colspec')
        if job[0] == 'jobspec':
            jobs.addjob(parseJobSpec(job[3], data))
        else:
            jobs.addjob(parseColSpec(job[3], data))

    return jobs


def parseLayoutFile(fname):
    """config.Jobs is a dictionary of ('jobname', Job Object).

       The return value is a nested array. The primary dimension
       of the array is one row:

           [ Row1, Row2, Row3 ]

       Each row element consists of a list of jobs or columns (i.e.,
       JobLayout or Col objects).

       Each column consists of a list of either jobs or rows.
       These are recursive, so it can look like:

<<<<<<< HEAD
          [ 
=======
          [
>>>>>>> fb67584e
            Row([JobLayout(), Col([ Row([JobLayout(), JobLayout()]),
                                       JobLayout()       ]),         JobLayout() ]),   # That was row 0
            Row([JobLayout(), JobLayout()])                                            # That was row 1
          ]

       This is a panel with two rows. In the first row there is
<<<<<<< HEAD
       a job, a column, and another job, from left to right. In the 
=======
       a job, a column, and another job, from left to right. In the
>>>>>>> fb67584e
       second row there are two jobs, from left to right.

       The column in the first row has two jobs side by side, then
       another one above them.
    """

    try:
        fid = open(fname, 'rt')
    except Exception as e:
        raise RuntimeError(
            "Unable to open layout file: %s\n  %s" % (fname, str(e)))

    data = fid.read()
    fid.close()
    parser = Parser(declaration, "file")

    # Replace all CR's in data with nothing, to convert DOS line endings
    # to unix format (all LF's).
    data = data.replace('\x0D', '')

    tree = parser.parse(data)

    # Last element of tree is number of characters parsed
    if not tree[0]:
        raise RuntimeError("Layout file cannot be parsed")

    if tree[2] != len(data):
        raise RuntimeError(
            "Parse error at character %d in layout file" % tree[2])

    Rows = []
    for rowspec in tree[1]:
        if rowspec[0] in ('nullline', 'commentline'):
            continue
        assert rowspec[0] == 'rowspec'

        Rows.append(parseRowSpec(rowspec[3], data))

    return Rows


if __name__ == "__main__":
    fid = open(sys.argv[1])
    testdata = fid.read()
    fid.close()

    parser = Parser(declaration, "file")
    import pprint
    pprint.pprint(parser.parse(testdata))
<|MERGE_RESOLUTION|>--- conflicted
+++ resolved
@@ -1,381 +1,357 @@
-#!/usr/bin/env python
-"""
-Parse the job layout specification file.
-
-Requires:
-
-  - SimpleParse 2.1 or higher
-              http://simpleparse.sourceforge.net
-
-
---------------------------------------------------------------------
-
-This program is licensed under the GNU General Public License (GPL)
-Version 3.  See http://www.fsf.org for details of the license.
-
-Rugged Circuits LLC
-http://ruggedcircuits.com/gerbmerge
-"""
-import sys
-
-from simpleparse.parser import Parser
-
-from . import config, jobs
-
-declaration = r'''
-file         := (commentline/nullline/rowspec)+
-rowspec      := ts, 'Row', ws, '{'!, ts, comment?, '\n', rowjob+, ts, '}'!, ts, comment?, '\n'
-rowjob       := jobspec/colspec/commentline/nullline
-colspec      := ts, 'Col', ws, '{'!, ts, comment?, '\n', coljob+, ts, '}'!, ts, comment?, '\n'
-coljob       := jobspec/rowspec/commentline/nullline
-
-jobspec      := ts, (paneljobspec/basicjobspec), ts, comment?, '\n'
-basicjobspec := id, (rotation)?
-paneljobspec := 'Not yet implemented'
-#paneljobspec := int, [xX], int, ws, basicjobspec
-comment      := ([#;]/'//'), -'\n'*
-commentline  := ts, comment, '\n'
-nullline     := ts, '\n'
-rotation     := ws, 'Rotate', ('90'/'180'/'270')?
-ws := [ \t]+
-ts := [ \t]*
-id := [a-zA-Z0-9], [a-zA-Z0-9_-]*
-int := [0-9]+
-'''
-
-
-<<<<<<< HEAD
-class Panel(object):                 # Meant to be subclassed as either a Row() or Col()
-    def __init__(self):
-        self.x = None
-        self.y = None
-        # List (left-to-right or bottom-to-top) of JobLayout() or Row()/Col() objects
-=======
-class Panel(
-        object):                 # Meant to be subclassed as either a Row() or Col()
-    def __init__(self):
-        self.x = None
-        self.y = None
-        # List (left-to-right or bottom-to-top) of JobLayout() or Row()/Col()
-        # objects
->>>>>>> fb67584e
-        self.jobs = []
-
-    def canonicalize(self):    # Return plain list of JobLayout objects at the roots of all trees
-        L = []
-        for job in self.jobs:
-            L = L + job.canonicalize()
-        return L
-
-    def addjob(self, job):     # Either a JobLayout class or Panel (sub)class
-        assert isinstance(job, Panel) or isinstance(job, jobs.JobLayout)
-        self.jobs.append(job)
-
-    def addwidths(self):
-        "Return width in inches"
-        width = 0.0
-        for job in self.jobs:
-            width += job.width_in() + config.Config['xspacing']
-        width -= config.Config['xspacing']
-        return width
-
-    def maxwidths(self):
-        "Return maximum width in inches of any one subpanel"
-        width = 0.0
-        for job in self.jobs:
-            width = max(width, job.width_in())
-        return width
-
-    def addheights(self):
-        "Return height in inches"
-        height = 0.0
-        for job in self.jobs:
-            height += job.height_in() + config.Config['yspacing']
-        height -= config.Config['yspacing']
-        return height
-
-    def maxheights(self):
-        "Return maximum height in inches of any one subpanel"
-        height = 0.0
-        for job in self.jobs:
-            height = max(height, job.height_in())
-        return height
-
-    def writeGerber(self, fid, layername):
-        for job in self.jobs:
-            job.writeGerber(fid, layername)
-
-    def writeExcellon(self, fid, tool):
-        for job in self.jobs:
-            job.writeExcellon(fid, tool)
-
-    def writeDrillHits(self, fid, tool, toolNum):
-        for job in self.jobs:
-            job.writeDrillHits(fid, tool, toolNum)
-
-    def writeCutLines(self, fid, drawing_code, X1, Y1, X2, Y2):
-        for job in self.jobs:
-            job.writeCutLines(fid, drawing_code, X1, Y1, X2, Y2)
-
-    def drillhits(self, tool):
-        hits = 0
-        for job in self.jobs:
-            hits += job.drillhits(tool)
-
-        return hits
-
-    def jobarea(self):
-        area = 0.0
-        for job in self.jobs:
-            area += job.jobarea()
-
-        return area
-
-
-class Row(Panel):
-    def __init__(self):
-        Panel.__init__(self)
-        self.LR = 1   # Horizontal arrangement
-
-    def width_in(self):
-        return self.addwidths()
-
-    def height_in(self):
-        return self.maxheights()
-
-    def setPosition(self, x, y):   # In inches
-        self.x = x
-        self.y = y
-        for job in self.jobs:
-            job.setPosition(x, y)
-            x += job.width_in() + config.Config['xspacing']
-
-
-class Col(Panel):
-    def __init__(self):
-        Panel.__init__(self)
-        self.LR = 0   # Vertical arrangement
-
-    def width_in(self):
-        return self.maxwidths()
-
-    def height_in(self):
-        return self.addheights()
-
-    def setPosition(self, x, y):   # In inches
-        self.x = x
-        self.y = y
-        for job in self.jobs:
-            job.setPosition(x, y)
-            y += job.height_in() + config.Config['yspacing']
-
-
-def canonicalizePanel(panel):
-    L = []
-    for job in panel:
-        L = L + job.canonicalize()
-    return L
-
-
-def findJob(jobname, rotated, Jobs=config.Jobs):
-    """
-      Find a job in config.Jobs, possibly rotating it
-      If job not in config.Jobs add it for future reference
-      Return found job
-    """
-
-    if rotated == 90:
-        fullname = jobname + '*rotated90'
-    elif rotated == 180:
-        fullname = jobname + '*rotated180'
-    elif rotated == 270:
-        fullname = jobname + '*rotated270'
-    else:
-        fullname = jobname
-
-    try:
-        for existingjob in Jobs.keys():
-            if existingjob.lower() == fullname.lower():  # job names are case insensitive
-                job = Jobs[existingjob]
-                return jobs.JobLayout(job)
-<<<<<<< HEAD
-    except:
-=======
-    except Exception:
->>>>>>> fb67584e
-        pass
-
-    # Perhaps we just don't have a rotated job yet
-    if rotated:
-        try:
-            for existingjob in Jobs.keys():
-                if existingjob.lower() == jobname.lower():  # job names are case insensitive
-                    job = Jobs[existingjob]
-<<<<<<< HEAD
-        except:
-=======
-        except Exception:
->>>>>>> fb67584e
-            raise RuntimeError("Job name '%s' not found" % jobname)
-    else:
-        raise RuntimeError("Job name '%s' not found" % jobname)
-
-    # Make a rotated job
-    job = jobs.rotateJob(job, rotated)
-    Jobs[fullname] = job
-
-    return jobs.JobLayout(job)
-
-
-def parseJobSpec(spec, data):
-    for jobspec in spec:
-        if jobspec[0] in ('ts', 'comment'):
-            continue
-
-        assert jobspec[0] in ('paneljobspec', 'basicjobspec')
-        if jobspec[0] == 'basicjobspec':
-            namefield = jobspec[3][0]
-            jobname = data[namefield[1]:namefield[2]]
-
-            if len(jobspec[3]) > 1:
-                rotationfield = jobspec[3][1]
-                rotation = data[rotationfield[1] + 1: rotationfield[2]]
-
-                if (rotation == "Rotate") or (rotation == "Rotate90"):
-                    rotated = 90
-                elif rotation == "Rotate180":
-                    rotated = 180
-                elif rotation == "Rotate270":
-                    rotated = 270
-                else:
-                    raise RuntimeError("Unsupported rotation: %s" % rotation)
-
-            else:
-                rotated = 0
-
-            return findJob(jobname, rotated)
-        else:
-            raise RuntimeError("Matrix panels not yet supported")
-
-
-def parseColSpec(spec, data):
-    jobs = Col()
-
-    for coljob in spec:
-        if coljob[0] in ('ts', 'ws', 'comment'):
-            continue
-
-        assert coljob[0] == 'coljob'
-        job = coljob[3][0]
-        if job[0] in ('commentline', 'nullline'):
-            continue
-
-        assert job[0] in ('jobspec', 'rowspec')
-        if job[0] == 'jobspec':
-            jobs.addjob(parseJobSpec(job[3], data))
-        else:
-            jobs.addjob(parseRowSpec(job[3], data))
-
-    return jobs
-
-
-def parseRowSpec(spec, data):
-    jobs = Row()
-
-    for rowjob in spec:
-        if rowjob[0] in ('ts', 'ws', 'comment'):
-            continue
-
-        assert rowjob[0] == 'rowjob'
-        job = rowjob[3][0]
-        if job[0] in ('commentline', 'nullline'):
-            continue
-
-        assert job[0] in ('jobspec', 'colspec')
-        if job[0] == 'jobspec':
-            jobs.addjob(parseJobSpec(job[3], data))
-        else:
-            jobs.addjob(parseColSpec(job[3], data))
-
-    return jobs
-
-
-def parseLayoutFile(fname):
-    """config.Jobs is a dictionary of ('jobname', Job Object).
-
-       The return value is a nested array. The primary dimension
-       of the array is one row:
-
-           [ Row1, Row2, Row3 ]
-
-       Each row element consists of a list of jobs or columns (i.e.,
-       JobLayout or Col objects).
-
-       Each column consists of a list of either jobs or rows.
-       These are recursive, so it can look like:
-
-<<<<<<< HEAD
-          [ 
-=======
-          [
->>>>>>> fb67584e
-            Row([JobLayout(), Col([ Row([JobLayout(), JobLayout()]),
-                                       JobLayout()       ]),         JobLayout() ]),   # That was row 0
-            Row([JobLayout(), JobLayout()])                                            # That was row 1
-          ]
-
-       This is a panel with two rows. In the first row there is
-<<<<<<< HEAD
-       a job, a column, and another job, from left to right. In the 
-=======
-       a job, a column, and another job, from left to right. In the
->>>>>>> fb67584e
-       second row there are two jobs, from left to right.
-
-       The column in the first row has two jobs side by side, then
-       another one above them.
-    """
-
-    try:
-        fid = open(fname, 'rt')
-    except Exception as e:
-        raise RuntimeError(
-            "Unable to open layout file: %s\n  %s" % (fname, str(e)))
-
-    data = fid.read()
-    fid.close()
-    parser = Parser(declaration, "file")
-
-    # Replace all CR's in data with nothing, to convert DOS line endings
-    # to unix format (all LF's).
-    data = data.replace('\x0D', '')
-
-    tree = parser.parse(data)
-
-    # Last element of tree is number of characters parsed
-    if not tree[0]:
-        raise RuntimeError("Layout file cannot be parsed")
-
-    if tree[2] != len(data):
-        raise RuntimeError(
-            "Parse error at character %d in layout file" % tree[2])
-
-    Rows = []
-    for rowspec in tree[1]:
-        if rowspec[0] in ('nullline', 'commentline'):
-            continue
-        assert rowspec[0] == 'rowspec'
-
-        Rows.append(parseRowSpec(rowspec[3], data))
-
-    return Rows
-
-
-if __name__ == "__main__":
-    fid = open(sys.argv[1])
-    testdata = fid.read()
-    fid.close()
-
-    parser = Parser(declaration, "file")
-    import pprint
-    pprint.pprint(parser.parse(testdata))
+#!/usr/bin/env python
+"""
+Parse the job layout specification file.
+
+Requires:
+
+  - SimpleParse 2.1 or higher
+              http://simpleparse.sourceforge.net
+
+
+--------------------------------------------------------------------
+
+This program is licensed under the GNU General Public License (GPL)
+Version 3.  See http://www.fsf.org for details of the license.
+
+Rugged Circuits LLC
+http://ruggedcircuits.com/gerbmerge
+"""
+import sys
+
+from simpleparse.parser import Parser
+
+from . import config, jobs
+
+declaration = r'''
+file         := (commentline/nullline/rowspec)+
+rowspec      := ts, 'Row', ws, '{'!, ts, comment?, '\n', rowjob+, ts, '}'!, ts, comment?, '\n'
+rowjob       := jobspec/colspec/commentline/nullline
+colspec      := ts, 'Col', ws, '{'!, ts, comment?, '\n', coljob+, ts, '}'!, ts, comment?, '\n'
+coljob       := jobspec/rowspec/commentline/nullline
+
+jobspec      := ts, (paneljobspec/basicjobspec), ts, comment?, '\n'
+basicjobspec := id, (rotation)?
+paneljobspec := 'Not yet implemented'
+#paneljobspec := int, [xX], int, ws, basicjobspec
+comment      := ([#;]/'//'), -'\n'*
+commentline  := ts, comment, '\n'
+nullline     := ts, '\n'
+rotation     := ws, 'Rotate', ('90'/'180'/'270')?
+ws := [ \t]+
+ts := [ \t]*
+id := [a-zA-Z0-9], [a-zA-Z0-9_-]*
+int := [0-9]+
+'''
+
+
+class Panel(
+        object):                 # Meant to be subclassed as either a Row() or Col()
+    def __init__(self):
+        self.x = None
+        self.y = None
+        # List (left-to-right or bottom-to-top) of JobLayout() or Row()/Col()
+        # objects
+        self.jobs = []
+
+    def canonicalize(self):    # Return plain list of JobLayout objects at the roots of all trees
+        L = []
+        for job in self.jobs:
+            L = L + job.canonicalize()
+        return L
+
+    def addjob(self, job):     # Either a JobLayout class or Panel (sub)class
+        assert isinstance(job, Panel) or isinstance(job, jobs.JobLayout)
+        self.jobs.append(job)
+
+    def addwidths(self):
+        "Return width in inches"
+        width = 0.0
+        for job in self.jobs:
+            width += job.width_in() + config.Config['xspacing']
+        width -= config.Config['xspacing']
+        return width
+
+    def maxwidths(self):
+        "Return maximum width in inches of any one subpanel"
+        width = 0.0
+        for job in self.jobs:
+            width = max(width, job.width_in())
+        return width
+
+    def addheights(self):
+        "Return height in inches"
+        height = 0.0
+        for job in self.jobs:
+            height += job.height_in() + config.Config['yspacing']
+        height -= config.Config['yspacing']
+        return height
+
+    def maxheights(self):
+        "Return maximum height in inches of any one subpanel"
+        height = 0.0
+        for job in self.jobs:
+            height = max(height, job.height_in())
+        return height
+
+    def writeGerber(self, fid, layername):
+        for job in self.jobs:
+            job.writeGerber(fid, layername)
+
+    def writeExcellon(self, fid, tool):
+        for job in self.jobs:
+            job.writeExcellon(fid, tool)
+
+    def writeDrillHits(self, fid, tool, toolNum):
+        for job in self.jobs:
+            job.writeDrillHits(fid, tool, toolNum)
+
+    def writeCutLines(self, fid, drawing_code, X1, Y1, X2, Y2):
+        for job in self.jobs:
+            job.writeCutLines(fid, drawing_code, X1, Y1, X2, Y2)
+
+    def drillhits(self, tool):
+        hits = 0
+        for job in self.jobs:
+            hits += job.drillhits(tool)
+
+        return hits
+
+    def jobarea(self):
+        area = 0.0
+        for job in self.jobs:
+            area += job.jobarea()
+
+        return area
+
+
+class Row(Panel):
+    def __init__(self):
+        Panel.__init__(self)
+        self.LR = 1   # Horizontal arrangement
+
+    def width_in(self):
+        return self.addwidths()
+
+    def height_in(self):
+        return self.maxheights()
+
+    def setPosition(self, x, y):   # In inches
+        self.x = x
+        self.y = y
+        for job in self.jobs:
+            job.setPosition(x, y)
+            x += job.width_in() + config.Config['xspacing']
+
+
+class Col(Panel):
+    def __init__(self):
+        Panel.__init__(self)
+        self.LR = 0   # Vertical arrangement
+
+    def width_in(self):
+        return self.maxwidths()
+
+    def height_in(self):
+        return self.addheights()
+
+    def setPosition(self, x, y):   # In inches
+        self.x = x
+        self.y = y
+        for job in self.jobs:
+            job.setPosition(x, y)
+            y += job.height_in() + config.Config['yspacing']
+
+
+def canonicalizePanel(panel):
+    L = []
+    for job in panel:
+        L = L + job.canonicalize()
+    return L
+
+
+def findJob(jobname, rotated, Jobs=config.Jobs):
+    """
+      Find a job in config.Jobs, possibly rotating it
+      If job not in config.Jobs add it for future reference
+      Return found job
+    """
+
+    if rotated == 90:
+        fullname = jobname + '*rotated90'
+    elif rotated == 180:
+        fullname = jobname + '*rotated180'
+    elif rotated == 270:
+        fullname = jobname + '*rotated270'
+    else:
+        fullname = jobname
+
+    try:
+        for existingjob in Jobs.keys():
+            if existingjob.lower() == fullname.lower():  # job names are case insensitive
+                job = Jobs[existingjob]
+                return jobs.JobLayout(job)
+    except Exception:
+        pass
+
+    # Perhaps we just don't have a rotated job yet
+    if rotated:
+        try:
+            for existingjob in Jobs.keys():
+                if existingjob.lower() == jobname.lower():  # job names are case insensitive
+                    job = Jobs[existingjob]
+        except Exception:
+            raise RuntimeError("Job name '%s' not found" % jobname)
+    else:
+        raise RuntimeError("Job name '%s' not found" % jobname)
+
+    # Make a rotated job
+    job = jobs.rotateJob(job, rotated)
+    Jobs[fullname] = job
+
+    return jobs.JobLayout(job)
+
+
+def parseJobSpec(spec, data):
+    for jobspec in spec:
+        if jobspec[0] in ('ts', 'comment'):
+            continue
+
+        assert jobspec[0] in ('paneljobspec', 'basicjobspec')
+        if jobspec[0] == 'basicjobspec':
+            namefield = jobspec[3][0]
+            jobname = data[namefield[1]:namefield[2]]
+
+            if len(jobspec[3]) > 1:
+                rotationfield = jobspec[3][1]
+                rotation = data[rotationfield[1] + 1: rotationfield[2]]
+
+                if (rotation == "Rotate") or (rotation == "Rotate90"):
+                    rotated = 90
+                elif rotation == "Rotate180":
+                    rotated = 180
+                elif rotation == "Rotate270":
+                    rotated = 270
+                else:
+                    raise RuntimeError("Unsupported rotation: %s" % rotation)
+
+            else:
+                rotated = 0
+
+            return findJob(jobname, rotated)
+        else:
+            raise RuntimeError("Matrix panels not yet supported")
+
+
+def parseColSpec(spec, data):
+    jobs = Col()
+
+    for coljob in spec:
+        if coljob[0] in ('ts', 'ws', 'comment'):
+            continue
+
+        assert coljob[0] == 'coljob'
+        job = coljob[3][0]
+        if job[0] in ('commentline', 'nullline'):
+            continue
+
+        assert job[0] in ('jobspec', 'rowspec')
+        if job[0] == 'jobspec':
+            jobs.addjob(parseJobSpec(job[3], data))
+        else:
+            jobs.addjob(parseRowSpec(job[3], data))
+
+    return jobs
+
+
+def parseRowSpec(spec, data):
+    jobs = Row()
+
+    for rowjob in spec:
+        if rowjob[0] in ('ts', 'ws', 'comment'):
+            continue
+
+        assert rowjob[0] == 'rowjob'
+        job = rowjob[3][0]
+        if job[0] in ('commentline', 'nullline'):
+            continue
+
+        assert job[0] in ('jobspec', 'colspec')
+        if job[0] == 'jobspec':
+            jobs.addjob(parseJobSpec(job[3], data))
+        else:
+            jobs.addjob(parseColSpec(job[3], data))
+
+    return jobs
+
+
+def parseLayoutFile(fname):
+    """config.Jobs is a dictionary of ('jobname', Job Object).
+
+       The return value is a nested array. The primary dimension
+       of the array is one row:
+
+           [ Row1, Row2, Row3 ]
+
+       Each row element consists of a list of jobs or columns (i.e.,
+       JobLayout or Col objects).
+
+       Each column consists of a list of either jobs or rows.
+       These are recursive, so it can look like:
+
+          [
+            Row([JobLayout(), Col([ Row([JobLayout(), JobLayout()]),
+                                       JobLayout()       ]),         JobLayout() ]),   # That was row 0
+            Row([JobLayout(), JobLayout()])                                            # That was row 1
+          ]
+
+       This is a panel with two rows. In the first row there is
+       a job, a column, and another job, from left to right. In the
+       second row there are two jobs, from left to right.
+
+       The column in the first row has two jobs side by side, then
+       another one above them.
+    """
+
+    try:
+        fid = open(fname, 'rt')
+    except Exception as e:
+        raise RuntimeError(
+            "Unable to open layout file: %s\n  %s" % (fname, str(e)))
+
+    data = fid.read()
+    fid.close()
+    parser = Parser(declaration, "file")
+
+    # Replace all CR's in data with nothing, to convert DOS line endings
+    # to unix format (all LF's).
+    data = data.replace('\x0D', '')
+
+    tree = parser.parse(data)
+
+    # Last element of tree is number of characters parsed
+    if not tree[0]:
+        raise RuntimeError("Layout file cannot be parsed")
+
+    if tree[2] != len(data):
+        raise RuntimeError(
+            "Parse error at character %d in layout file" % tree[2])
+
+    Rows = []
+    for rowspec in tree[1]:
+        if rowspec[0] in ('nullline', 'commentline'):
+            continue
+        assert rowspec[0] == 'rowspec'
+
+        Rows.append(parseRowSpec(rowspec[3], data))
+
+    return Rows
+
+
+if __name__ == "__main__":
+    fid = open(sys.argv[1])
+    testdata = fid.read()
+    fid.close()
+
+    parser = Parser(declaration, "file")
+    import pprint
+    pprint.pprint(parser.parse(testdata))