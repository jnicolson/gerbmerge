#!/usr/bin/env python
"""
Various utility functions

--------------------------------------------------------------------

This program is licensed under the GNU General Public License (GPL)
Version 3.  See http://www.fsf.org for details of the license.

Rugged Circuits LLC
http://ruggedcircuits.com/gerbmerge
"""

from . import config


def in2gerb(value):
    # add metric support (1/1000 mm vs. 1/100,000 inch)
    if config.Config['measurementunits'] == 'inch':
        """Convert inches to 2.5 Gerber units"""
<<<<<<< HEAD
        return int(round(value*1e5))
    else:  # convert mm to 5.3 Gerber units
        return int(round(value*1e3))
=======
        return int(round(value * 1e5))
    else:  # convert mm to 5.3 Gerber units
        return int(round(value * 1e3))
>>>>>>> fb67584e


def gerb2in(value):
    # add metric support (1/1000 mm vs. 1/100,000 inch)
    if config.Config['measurementunits'] == 'inch':
        """Convert 2.5 Gerber units to inches"""
<<<<<<< HEAD
        return float(value)*1e-5
    else:  # convert 5.3 Gerber units to mm
        return float(value)*1e-3
=======
        return float(value) * 1e-5
    else:  # convert 5.3 Gerber units to mm
        return float(value) * 1e-3
>>>>>>> fb67584e
<|MERGE_RESOLUTION|>--- conflicted
+++ resolved
@@ -18,27 +18,15 @@
     # add metric support (1/1000 mm vs. 1/100,000 inch)
     if config.Config['measurementunits'] == 'inch':
         """Convert inches to 2.5 Gerber units"""
-<<<<<<< HEAD
-        return int(round(value*1e5))
-    else:  # convert mm to 5.3 Gerber units
-        return int(round(value*1e3))
-=======
         return int(round(value * 1e5))
     else:  # convert mm to 5.3 Gerber units
         return int(round(value * 1e3))
->>>>>>> fb67584e
 
 
 def gerb2in(value):
     # add metric support (1/1000 mm vs. 1/100,000 inch)
     if config.Config['measurementunits'] == 'inch':
         """Convert 2.5 Gerber units to inches"""
-<<<<<<< HEAD
-        return float(value)*1e-5
-    else:  # convert 5.3 Gerber units to mm
-        return float(value)*1e-3
-=======
         return float(value) * 1e-5
     else:  # convert 5.3 Gerber units to mm
-        return float(value) * 1e-3
->>>>>>> fb67584e
+        return float(value) * 1e-3