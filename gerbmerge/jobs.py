#!/usr/bin/env python
"""
This module reads all Gerber and Excellon files and stores the
data for each job.

--------------------------------------------------------------------

This program is licensed under the GNU General Public License (GPL)
Version 3.  See http://www.fsf.org for details of the license.

Rugged Circuits LLC
http://ruggedcircuits.com/gerbmerge
"""

import re
import builtins

from . import (amacro, aptable, config, geometry, makestroke, util)


# Parsing Gerber/Excellon files is currently very brittle. A more robust
# RS274X/Excellon parser would be a good idea and allow this program to work
# robustly with more than just Eagle CAM files.

# Reminder to self:
#
#   D01 -- move and draw line with exposure on
#   D02 -- move with exposure off
#   D03 -- flash aperture

# TODO:
#
# Need to add error checking for metric/imperial units matching those of the files input
# Check fabdrawing.py to see if writeDrillHits is scaling properly (the
# only place it is used)

# Patterns for Gerber RS274X file interpretation
apdef_pat = re.compile(r'^%AD(D\d+)([^*$]+)\*%$')     # Aperture definition
# Aperture macro definition
apmdef_pat = re.compile(r'^%AM([^*$]+)\*$')
# Comment (GerbTool comment omits the 0)
comment_pat = re.compile(r'G0?4[^*]*\*')
tool_pat = re.compile(r'(D\d+)\*')                   # Aperture selection
gcode_pat = re.compile(r'G(\d{1,2})\*?')              # G-codes
drawXY_pat = re.compile(
    r'X([+-]?\d+)Y([+-]?\d+)D0?([123])\*')  # Drawing command
# Drawing command, Y is implied
drawX_pat = re.compile(r'X([+-]?\d+)D0?([123])\*')
# Drawing command, X is implied
drawY_pat = re.compile(r'Y([+-]?\d+)D0?([123])\*')
format_pat = re.compile(
    r'%FS(L|T)?(A|I)(N\d+)?(X\d\d)(Y\d\d)\*%')  # Format statement
# Layer polarity (D=dark, C=clear)
layerpol_pat = re.compile(r'^%LP[CD]\*%')

# Circular interpolation drawing commands (from Protel)
cdrawXY_pat = re.compile(
    r'X([+-]?\d+)Y([+-]?\d+)I([+-]?\d+)J([+-]?\d+)D0?([123])\*')
cdrawX_pat = re.compile(
    r'X([+-]?\d+)I([+-]?\d+)J([+-]?\d+)D0?([123])\*')  # Y is implied
cdrawY_pat = re.compile(
    r'Y([+-]?\d+)I([+-]?\d+)J([+-]?\d+)D0?([123])\*')  # X is implied

IgnoreList = ( \
    # These are for Eagle, and RS274X files in general
    re.compile(r'^%OFA0B0\*%$'),
    re.compile(r'^%IPPOS\*%'),
    # Eagle's octagon defined by macro with a $1 parameter
    re.compile(r'^%AMOC8\*$'),
    # Eagle's octagon, 22.5 degree rotation
    re.compile(r'^5,1,8,0,0,1\.08239X\$1,22\.5\*$'),
    # Eagle's octagon, 0.0 degree rotation
    re.compile(r'^5,1,8,0,0,1\.08239X\$1,0\.0\*$'),
    re.compile(r'^\*?%$'),
    re.compile(r'^M0?2\*$'),

    # These additional ones are for Orcad Layout, PCB, Protel, etc.
    re.compile(r'\*'),            # Empty statement
    re.compile(r'^%IN.*\*%'),
    re.compile(r'^%ICAS\*%'),      # Not in RS274X spec.
    re.compile(r'^%MOIN\*%'),
    re.compile(r'^%ASAXBY\*%'),
    re.compile(r'^%AD\*%'),        # GerbTool empty aperture definition
    re.compile(r'^%LN.*\*%')       # Layer name
)

# Patterns for Excellon interpretation
xtool_pat = re.compile(r'^(T\d+)$')           # Tool selection
xydraw_pat = re.compile(r'^X([+-]?\d+)Y([+-]?\d+)$')    # Plunge command
# Plunge command, repeat last Y value
xdraw_pat = re.compile(r'^X([+-]?\d+)$')
# Plunge command, repeat last X value
ydraw_pat = re.compile(r'^Y([+-]?\d+)$')
# Tool+diameter definition with optional
xtdef_pat = re.compile(r'^(T\d+)(?:F\d+)?(?:S\d+)?C([0-9.]+)$')
# feed/speed (for Protel)
# Tool+diameter definition with optional
xtdef2_pat = re.compile(r'^(T\d+)C([0-9.]+)(?:F\d+)?(?:S\d+)?$')
# feed/speed at the end (for OrCAD)
# Leading/trailing zeros INCLUDED
xzsup_pat = re.compile(r'^INCH,([LT])Z$')

XIgnoreList = (
    re.compile(r'^%$'),
    re.compile(r'^M30$'),   # End of job
    re.compile(r'^M48$'),   # Program header to first %
    re.compile(r'^M72$')    # Inches
)

# A Job is a single input board. It is expected to have:
#    - a board outline file in RS274X format
#    - several (at least one) Gerber files in RS274X format
#    - a drill file in Excellon format
#
# The board outline and Excellon filenames must be given separately.
# The board outline file determines the extents of the job.


class Job(object):
    def __init__(self, name):
        self.name = name

        # Minimum and maximum (X,Y) absolute co-ordinates encountered
        # in GERBER data only (not Excellon). Note that coordinates
        # are stored in hundred-thousandsths of an inch so 9999999 is 99.99999
        # inches.
<<<<<<< HEAD
        # in the case all coordinates are < 0, this will prevent maxx and maxy from defaulting to 0
=======
        # in the case all coordinates are < 0, this will prevent maxx and maxy
        # from defaulting to 0
>>>>>>> fb67584e
        self.maxx = self.maxy = -9999999
        self.minx = self.miny = 9999999

        # Aperture translation table relative to GAT. This dictionary
        # has as each key a layer name for the job. Each key's value
        # is itself a dictionary where each key is an aperture in the file.
        # The value is the key in the GAT. Example:
        #       apxlat['TopCopper']['D10'] = 'D12'
        #       apxlat['TopCopper']['D11'] = 'D15'
        #       apxlat['BottomCopper']['D10'] = 'D15'
        self.apxlat = {}

        # Aperture macro translation table relative to GAMT. This dictionary
        # has as each key a layer name for the job. Each key's value
        # is itself a dictionary where each key is an aperture macro name in the file.
        # The value is the key in the GAMT. Example:
        #       apxlat['TopCopper']['THD10X'] = 'M1'
        #       apxlat['BottomCopper']['AND10'] = 'M5'
        self.apmxlat = {}

        # Commands are one of:
        #     A. strings for:
        #           - aperture changes like "D12"
        #           - G-code commands like "G36"
        #           - RS-274X commands like "%LPD*%" that begin with '%'
        #     B. (X,Y,D) triples comprising X,Y integers in the range 0 through 999999
        #        and draw commands that are either D01, D02, or D03. The character
        #        D in the triple above is the integer 1, 2, or 3.
        #     C. (X,Y,I,J,D,s) 6-tuples comprising X,Y,I,J integers in the range 0 through 999999
        #        and D as with (X,Y,D) triples. The 's' integer is non-zero to indicate that
        #        the (I,J) tuple is a SIGNED offset (for multi-quadrant circular interpolation)
        #        else the tuple is unsigned.
        #
        # This variable is, as for apxlat, a dictionary keyed by layer name.
        self.commands = {}

        # This dictionary stores all GLOBAL apertures actually needed by this
        # layer, i.e., apertures specified prior to draw commands.  The dictionary
        # is indexed by layer name, and each dictionary entry is a list of aperture
        # code strings, like 'D12'. This dictionary helps us to figure out the
        # minimum number of apertures that need to be written out in the Gerber
        # header of the merged file. Once again, the list of apertures refers to
        # GLOBAL aperture codes in the GAT, not ones local to this layer.
        self.apertures = {}

        # Excellon commands are grouped by tool number in a dictionary.
        # This is to help sorting all jobs and writing out all plunge
        # commands for a single tool.
        #
        # The key to this dictionary is the full tool name, e.g., T03
        # as a string. Each command is an (X,Y) integer tuple.
        self.xcommands = {}

        # This is a dictionary mapping LOCAL tool names (e.g., T03) to diameters
        # in inches for THIS JOB. This dictionary will be initially empty
        # for old-style Excellon files with no embedded tool sizes. The
        # main program will construct this dictionary from the global tool
        # table in this case, once all jobs have been read in.
        self.xdiam = {}

        # This is a mapping from tool name to diameter for THIS JOB
        self.ToolList = None

        # How many times to replicate this job if using auto-placement
        self.Repeat = 1

        # How many decimal digits of precision there are in the Excellon file.
        # A value greater than 0 overrides the global ExcellonDecimals setting
        # for this file, allowing jobs with different Excellon decimal settings
        # to be combined.
        self.ExcellonDecimals = 0     # 0 means global value prevails

    def width_in(self):
        # add metric support (1/1000 mm vs. 1/100,000 inch)
        if config.Config['measurementunits'] == 'inch':
            "Return width in INCHES"
<<<<<<< HEAD
            return float(self.maxx-self.minx)*0.00001
        else:
            return float(self.maxx-self.minx)*0.001
=======
            return float(self.maxx - self.minx) * 0.00001
        else:
            return float(self.maxx - self.minx) * 0.001
>>>>>>> fb67584e

    def height_in(self):
        # add metric support (1/1000 mm vs. 1/100,000 inch)
        if config.Config['measurementunits'] == 'inch':
            "Return height in INCHES"
            return float(self.maxy - self.miny) * 0.00001
        else:
            return float(self.maxy - self.miny) * 0.001

    def jobarea(self):
        return self.width_in() * self.height_in()

    def maxdimension(self):
        return max(self.width_in(), self.height_in())

    def mincoordinates(self):
        "Return minimum X and Y coordinate"

        return self.minx, self.miny

    def fixcoordinates(self, x_shift, y_shift):
        "Add x_shift and y_shift to all coordinates in the job"

        # Shift maximum and minimum coordinates
        self.minx += x_shift
        self.maxx += x_shift
        self.miny += y_shift
        self.maxy += y_shift

        # Shift all commands
        for layer, command in self.commands.items():

            # Loop through each command in each layer
            for index in range(len(command)):
                c = command[index]

                # Shift X and Y coordinate of command
<<<<<<< HEAD
                if isinstance(c, tuple):  # ensure that command is of type tuple
=======
                if isinstance(
                        c, tuple):  # ensure that command is of type tuple
>>>>>>> fb67584e
                    command_list = list(c)  # convert tuple to list
                    if isinstance(command_list[0], int) \
                            and isinstance(command_list[1], int):  # ensure that first two elemenst are integers
                        command_list[0] += x_shift
                        command_list[1] += y_shift
                    # convert list back to tuple
                    command[index] = tuple(command_list)

            self.commands[layer] = command  # set modified command

        # Shift all excellon commands
        for tool, command in self.xcommands.items():

            # Loop through each command in each layer
            for index in range(len(command)):
                c = command[index]

                # Shift X and Y coordinate of command
                command_list = list(c)  # convert tuple to list
                if isinstance(command_list[0], int) \
                        and isinstance(command_list[1], int):  # ensure that first two elemenst are integers
                    command_list[0] += x_shift / 10
                    command_list[1] += y_shift / 10
                # convert list back to tuple
                command[index] = tuple(command_list)

            self.xcommands[tool] = command  # set modified command

    def parseGerber(self, fullname, layername, updateExtents=0):
        """Do the dirty work. Read the Gerber file given the
           global aperture table GAT and global aperture macro table GAMT"""

        GAT = config.GAT
        GAMT = config.GAMT
        # First construct reverse GAT/GAMT, mapping definition to code
        RevGAT = config.buildRevDict(GAT)     # RevGAT[hash] = aperturename
        # RevGAMT[hash] = aperturemacroname
        RevGAMT = config.buildRevDict(GAMT)

<<<<<<< HEAD
        #print('Reading data from %s ...' % fullname)
=======
        # print('Reading data from %s ...' % fullname)
>>>>>>> fb67584e

        fid = open(fullname, 'rt')
        currtool = None

        self.apxlat[layername] = {}
        self.apmxlat[layername] = {}
        self.commands[layername] = []
        self.apertures[layername] = []

        # These divisors are used to scale (X,Y) co-ordinates. We store
        # everything as integers in hundred-thousandths of an inch (i.e., M.5
        # format). If we get something in M.4 format, we must multiply by
        # 10. If we get something in M.6 format we must divide by 10, etc.
        x_div = 1.0
        y_div = 1.0

        # Drawing commands can be repeated with X or Y omitted if they are
        # the same as before. These variables store the last X/Y value as
        # integers in hundred-thousandths of an inch.
        last_x = last_y = 0

        # Last modal G-code. Some G-codes introduce "modes", such as circular interpolation
        # mode, and we want to remember what mode we're in. We're interested in:
        #    G01 -- linear interpolation, cancels all circular interpolation modes
        #    G36 -- Turn on polygon area fill
        #    G37 -- Turn off polygon area fill
        last_gmode = 1  # G01 by default, linear interpolation

        # We want to know whether to do signed (G75) or unsigned (G74) I/J offsets. These
        # modes are independent of G01/G02/G03, e.g., Protel will issue multiple G03/G01
        # codes all in G75 mode.
        #    G74 -- Single-quadrant circular interpolation (disables multi-quadrant interpolation)
        #           G02/G03 codes set clockwise/counterclockwise arcs in a single quadrant only
        #           using X/Y/I/J commands with UNSIGNED (I,J).
        #    G75 -- Multi-quadrant circular interpolation --> X/Y/I/J with signed (I,J)
        #           G02/G03 codes set clockwise/counterclockwise arcs in all 4 quadrants
        #           using X/Y/I/J commands with SIGNED (I,J).
        circ_signed = True   # Assume G75...make sure this matches canned header we write out

        # If the very first flash/draw is a shorthand command (i.e., without an Xxxxx or Yxxxx)
        # component then we don't really "see" the first point X00000Y00000. To account for this
        # we use the following Boolean flag as well as the isLastShorthand flag during parsing
        # to manually insert the point X000000Y00000 into the command stream.
        firstFlash = True

        for line in fid:
            # Get rid of CR characters (0x0D) and leading/trailing blanks
            line = line.replace('\x0D', '').strip()

<<<<<<< HEAD
            # Old location of format_pat search. Now moved down into the sub-line parse loop below.

            # RS-274X statement? If so, echo it. Currently, only the "LP" statement is expected
            # (from Protel, of course). These will be distinguished from D-code and G-code
            # commands by the fact that the first character of the string is '%'.
=======
            # Old location of format_pat search. Now moved down into the
            # sub-line parse loop below.

            # RS-274X statement? If so, echo it. Currently, only the "LP" statement is expected
            # (from Protel, of course). These will be distinguished from D-code and G-code
            # commands by the fact that the first character of the string is
            # '%'.
>>>>>>> fb67584e
            match = layerpol_pat.match(line)
            if match:
                self.commands[layername].append(line)
                continue

            # See if this is an aperture definition, and if so, map it.
            match = apdef_pat.match(line)
            if match:
                if currtool:
                    raise RuntimeError(
                        "File %s has an aperture definition that comes after drawing commands." % fullname)

                A = aptable.parseAperture(line, self.apmxlat[layername])
                if not A:
                    raise RuntimeError(
                        "Unknown aperture definition in file %s" % fullname)

                hash = A.hash()
                if hash not in RevGAT:
                    # print(line)
                    # print(self.apmxlat)
                    # print(RevGAT)
                    raise RuntimeError(
                        'File %s has aperture definition "%s" not in global aperture table.' % (fullname, hash))

                # This says that all draw commands with this aperture code will
                # be replaced by aperture self.apxlat[layername][code].
                self.apxlat[layername][A.code] = RevGAT[hash]
                continue

            # Ignore %AMOC8* from Eagle for now as it uses a macro parameter, which
            # is not yet supported in GerbMerge.
            if line[:7] == '%AMOC8*':
                continue

<<<<<<< HEAD
# DipTrace specific fixes, but could be emitted by any CAD program. They are Standard Gerber RS-274X
            # a hack to fix lack of recognition for metric direction from DipTrace - %MOMM*%
=======
            # DipTrace specific fixes, but could be emitted by any CAD program. They are Standard Gerber RS-274X
            # a hack to fix lack of recognition for metric direction from
            # DipTrace - %MOMM*%
>>>>>>> fb67584e
            if (line[:7] == '%MOMM*%'):
                if (config.Config['measurementunits'] == 'inch'):
                    raise RuntimeError(
                        "File %s units do match config file" % fullname)
                else:
<<<<<<< HEAD
                    #print("ignoring metric directive: " + line)
=======
                    # print("ignoring metric directive: " + line)
>>>>>>> fb67584e
                    continue  # ignore it so func doesn't choke on it

            if line[:3] == '%SF':  # scale factor - we will ignore it
                print('Scale factor parameter ignored: ' + line)
                continue

<<<<<<< HEAD
# end basic diptrace fixes
=======
            # end basic diptrace fixes
>>>>>>> fb67584e

            # See if this is an aperture macro definition, and if so, map it.
            M = amacro.parseApertureMacro(line, fid)
            if M:
                if currtool:
                    raise RuntimeError(
                        "File %s has an aperture macro definition that comes after drawing commands." % fullname)

                hash = M.hash()
<<<<<<< HEAD
                if not hash in RevGAMT:
=======
                if hash not in RevGAMT:
>>>>>>> fb67584e
                    raise RuntimeError(
                        'File %s has aperture macro definition not in global aperture macro table:\n%s' % (fullname, hash))

                # This says that all aperture definition commands that reference this macro name
<<<<<<< HEAD
                # will be replaced by aperture macro name self.apmxlat[layername][macroname].
=======
                # will be replaced by aperture macro name
                # self.apmxlat[layername][macroname].
>>>>>>> fb67584e
                self.apmxlat[layername][M.name] = RevGAMT[hash]
                continue

            # From this point on we may have more than one match on this line, e.g.:
            #   G54D11*X22400Y22300D02*X22500Y22200D01*
            sub_line = line
            while sub_line:
                # Handle "comment" G-codes first
                match = comment_pat.match(sub_line)
                if match:
                    sub_line = sub_line[match.end():]
                    continue

                # See if this is a format statement, and if so, map it. In version 1.3 this was moved down
                # from the line-only parse checks above (see comment) to handle OrCAD lines like
                # G74*%FSLAN2X34Y34*%
                # Used to be format_pat.search
                match = format_pat.match(sub_line)
                if match:
                    sub_line = sub_line[match.end():]
                    for item in match.groups():
                        if item is None:
                            continue   # Optional group didn't match

                        if item[0] in "LA":   # omit leading zeroes and absolute co-ordinates
                            continue

                        if item[0] == 'T':      # omit trailing zeroes
                            raise RuntimeError(
                                "Trailing zeroes not supported in RS274X files")
                        if item[0] == 'I':      # incremental co-ordinates
                            raise RuntimeError(
                                "Incremental co-ordinates not supported in RS274X files")

                        if item[0] == 'N':      # Maximum digits for N* commands...ignore it
                            continue

                        # allow for metric - scale to 1/1000 mm
                        if config.Config['measurementunits'] == 'inch':
                            # M.N specification for X-axis.
                            if item[0] == 'X':
                                fracpart = int(item[2])
<<<<<<< HEAD
                                x_div = 10.0**(5-fracpart)
                            # M.N specification for Y-axis.
                            if item[0] == 'Y':
                                fracpart = int(item[2])
                                y_div = 10.0**(5-fracpart)
=======
                                x_div = 10.0**(5 - fracpart)
                            # M.N specification for Y-axis.
                            if item[0] == 'Y':
                                fracpart = int(item[2])
                                y_div = 10.0**(5 - fracpart)
>>>>>>> fb67584e
                        else:
                            # M.N specification for X-axis.
                            if item[0] == 'X':
                                fracpart = int(item[2])
<<<<<<< HEAD
                                x_div = 10.0**(3-fracpart)
=======
                                x_div = 10.0**(3 - fracpart)
>>>>>>> fb67584e
                                # print("x_div= %5.3f." % x_div)
                            # M.N specification for Y-axis.
                            if item[0] == 'Y':
                                fracpart = int(item[2])
<<<<<<< HEAD
                                y_div = 10.0**(3-fracpart)
=======
                                y_div = 10.0**(3 - fracpart)
>>>>>>> fb67584e
                                # print("y_div= %5.3f." % y_div)

                    continue

                # Parse and interpret G-codes
                match = gcode_pat.match(sub_line)
                if match:
                    sub_line = sub_line[match.end():]
                    gcode = int(match.group(1))

                    # Determine if this is a G-Code that should be ignored because it has no effect
                    # (e.g., G70 specifies "inches" which is already in effect).
                    # added 71 - specify mm (metric)
                    if gcode in [54, 70, 90, 71]:
                        continue

<<<<<<< HEAD
                    # Determine if this is a G-Code that we have to emit because it matters.
=======
                    # Determine if this is a G-Code that we have to emit
                    # because it matters.
>>>>>>> fb67584e
                    if gcode in [1, 2, 3, 36, 37, 74, 75]:
                        self.commands[layername].append("G%02d" % gcode)

                        # Determine if this is a G-code that sets a new mode
                        if gcode in [1, 36, 37]:
                            last_gmode = gcode

                        # Remember last G74/G75 code so we know whether to do signed or unsigned I/J
                        # offsets.
                        if gcode == 74:
                            circ_signed = False
                        elif gcode == 75:
                            circ_signed = True

                        continue

                    raise RuntimeError(
                        "G-Code 'G%02d' is not supported" % gcode)

                # See if this is a tool change (aperture change) command
                match = tool_pat.match(sub_line)
                if match:
                    currtool = match.group(1)

                    # Diptrace hack
<<<<<<< HEAD
                    # There is a D2* command in board outlines. I believe this should be D02. 
=======
                    # There is a D2* command in board outlines. I believe this should be D02.
>>>>>>> fb67584e
                    # Let's change it then when it occurs:
                    if (currtool == 'D1'):
                        currtool = 'D01'
                    if (currtool == 'D2'):
                        currtool = 'D02'
                    if (currtool == 'D3'):
                        currtool = 'D03'

                    # Protel likes to issue random D01, D02, and D03 commands instead of aperture
                    # codes. We can ignore D01 because it simply means to move to the current location
                    # while drawing. Well, that's drawing a point. We can ignore D02 because it means
                    # to move to the current location without drawing. Truly pointless. We do NOT want
                    # to ignore D03 because it implies a flash. Protel very inefficiently issues a D02
                    # move to a location without drawing, then a single-line D03 to flash. However, a D02
<<<<<<< HEAD
                    # terminates a polygon in G36 mode, so keep D02's in this case.
                    if currtool == 'D01' or (currtool == 'D02' and (last_gmode != 36)):
                        sub_line = sub_line[match.end():]
                        continue

                    if (currtool == 'D03') or (currtool == 'D02' and (last_gmode == 36)):
=======
                    # terminates a polygon in G36 mode, so keep D02's in this
                    # case.
                    if currtool == 'D01' or (
                            currtool == 'D02' and (last_gmode != 36)):
                        sub_line = sub_line[match.end():]
                        continue

                    if (currtool == 'D03') or (
                            currtool == 'D02' and (last_gmode == 36)):
>>>>>>> fb67584e
                        self.commands[layername].append(currtool)
                        sub_line = sub_line[match.end():]
                        continue

                    # Map it using our translation table
<<<<<<< HEAD
                    if not currtool in self.apxlat[layername]:
=======
                    if currtool not in self.apxlat[layername]:
>>>>>>> fb67584e
                        raise RuntimeError(
                            'File %s has tool change command "%s" with no corresponding translation' % (fullname, currtool))

                    currtool = self.apxlat[layername][currtool]

                    # Add it to the list of things to write out
                    self.commands[layername].append(currtool)

                    # Add it to the list of all apertures needed by this layer
                    self.apertures[layername].append(currtool)

                    # Move on to next match, if any
                    sub_line = sub_line[match.end():]
                    continue

                # Is it a simple draw command?
                I = J = None  # For circular interpolation drawing commands
                match = drawXY_pat.match(sub_line)
                isLastShorthand = False    # By default assume we don't make use of last_x and last_y
                if match:
                    x, y, d = map(builtins.int, match.groups())
                else:
                    match = drawX_pat.match(sub_line)
                    if match:
                        x, d = map(builtins.int, match.groups())
                        y = last_y
                        isLastShorthand = True  # Indicate we're making use of last_x/last_y
                    else:
                        match = drawY_pat.match(sub_line)
                        if match:
                            y, d = map(builtins.int, match.groups())
                            x = last_x
                            isLastShorthand = True  # Indicate we're making use of last_x/last_y

<<<<<<< HEAD
                # Maybe it's a circular interpolation draw command with IJ components
=======
                # Maybe it's a circular interpolation draw command with IJ
                # components
>>>>>>> fb67584e
                if match is None:
                    match = cdrawXY_pat.match(sub_line)
                    if match:
                        x, y, I, J, d = map(builtins.int, match.groups())
                    else:
                        match = cdrawX_pat.match(sub_line)
                        if match:
                            x, I, J, d = map(builtins.int, match.groups())
                            y = last_y
                            isLastShorthand = True  # Indicate we're making use of last_x/last_y
                        else:
                            match = cdrawY_pat.match(sub_line)
                            if match:
                                y, I, J, d = map(builtins.int, match.groups())
                                x = last_x
                                isLastShorthand = True  # Indicate we're making use of last_x/last_y

                if match:
                    if currtool is None:
                        # It's OK if this is an exposure-off movement command (specified with D02).
                        # It's also OK if we're in the middle of a G36 polygon fill as we're only defining
                        # the polygon extents.
                        if (d != 2) and (last_gmode != 36):
                            raise RuntimeError(
                                'File %s has draw command %s with no aperture chosen' % (fullname, sub_line))

                    # Save last_x/y BEFORE scaling to 2.5 format else subsequent single-ordinate
                    # flashes (e.g., Y with no X) will be scaled twice!
                    last_x = x
                    last_y = y

                    # Corner case: if this is the first flash/draw and we are using shorthand (i.e., missing Xxxx
                    # or Yxxxxx) then prepend the point X0000Y0000 into the commands as it is actually the starting
<<<<<<< HEAD
                    # point of our layer. We prepend the command X0000Y0000D02, i.e., a move to (0,0) without drawing.
=======
                    # point of our layer. We prepend the command X0000Y0000D02,
                    # i.e., a move to (0,0) without drawing.
>>>>>>> fb67584e
                    if (isLastShorthand and firstFlash):
                        self.commands[layername].append((0, 0, 2))
                        if updateExtents:
                            self.minx = min(self.minx, 0)
                            self.maxx = max(self.maxx, 0)
                            self.miny = min(self.miny, 0)
                            self.maxy = max(self.maxy, 0)

<<<<<<< HEAD
                    x = int(round(x*x_div))
                    y = int(round(y*y_div))
                    if I is not None:
                        I = int(round(I*x_div))
                        J = int(round(J*y_div))
=======
                    x = int(round(x * x_div))
                    y = int(round(y * y_div))
                    if I is not None:
                        I = int(round(I * x_div))
                        J = int(round(J * y_div))
>>>>>>> fb67584e
                        self.commands[layername].append(
                            (x, y, I, J, d, circ_signed))
                    else:
                        self.commands[layername].append((x, y, d))
                    firstFlash = False

                    # Update dimensions...this is complicated for circular interpolation commands
                    # that span more than one quadrant. For now, we ignore this problem since users
                    # should be using a border layer to indicate extents.
                    if updateExtents:
                        if x < self.minx:
                            self.minx = x
                        if x > self.maxx:
                            self.maxx = x
                        if y < self.miny:
                            self.miny = y
                        if y > self.maxy:
                            self.maxy = y

                    # Move on to next match, if any
                    sub_line = sub_line[match.end():]
                    continue

<<<<<<< HEAD
                # If it's none of the above, it had better be on our ignore list.
=======
                # If it's none of the above, it had better be on our ignore
                # list.
>>>>>>> fb67584e
                for pat in IgnoreList:
                    match = pat.match(sub_line)
                    if match:
                        break
                else:
                    raise RuntimeError(
                        'File %s has uninterpretable line:\n  %s' % (fullname, line))

                sub_line = sub_line[match.end():]
            # end while still things to match on this line
        # end of for each line in file

        fid.close()
        if 0:
            print(layername)
            print(self.commands[layername])

    def parseExcellon(self, fullname):
<<<<<<< HEAD
        #print('Reading data from %s ...' % fullname)
=======
        # print('Reading data from %s ...' % fullname)
>>>>>>> fb67584e

        fid = open(fullname, 'rt')
        currtool = None
        suppress_leading = True     # Suppress leading zeros by default, equivalent to 'INCH,TZ'

        # We store Excellon X/Y data in ten-thousandths of an inch. If the Config
        # option ExcellonDecimals is not 4, we must adjust the values read from the
        # file by a divisor to convert to ten-thousandths.  This is only used in
        # leading-zero suppression mode. In trailing-zero suppression mode, we must
        # trailing-zero-pad all input integers to M+N digits (e.g., 6 digits for 2.4 mode)
        # specified by the 'zeropadto' variable.
        if self.ExcellonDecimals > 0:
            divisor = 10.0**(4 - self.ExcellonDecimals)
<<<<<<< HEAD
            zeropadto = 2+self.ExcellonDecimals
        else:
            divisor = 10.0**(4 - config.Config['excellondecimals'])
            zeropadto = 2+config.Config['excellondecimals']
=======
            zeropadto = 2 + self.ExcellonDecimals
        else:
            divisor = 10.0**(4 - config.Config['excellondecimals'])
            zeropadto = 2 + config.Config['excellondecimals']
>>>>>>> fb67584e

        # Protel takes advantage of optional X/Y components when the previous one is the same,
        # so we have to remember them.
        last_x = last_y = 0

<<<<<<< HEAD
        # Helper function to convert X/Y strings into integers in units of ten-thousandth of an inch.
=======
        # Helper function to convert X/Y strings into integers in units of
        # ten-thousandth of an inch.
>>>>>>> fb67584e
        def xln2tenthou(L, divisor=divisor, zeropadto=zeropadto):
            V = []
            for s in L:
                if not suppress_leading:
<<<<<<< HEAD
                    s = s + '0'*(zeropadto-len(s))
                V.append(int(round(int(s)*divisor)))
=======
                    s = s + '0' * (zeropadto - len(s))
                V.append(int(round(int(s) * divisor)))
>>>>>>> fb67584e
            return tuple(V)

        for line in fid:
            # Get rid of CR characters
            line = line.replace('\x0D', '')

<<<<<<< HEAD
# add support for DipTrace
=======
            # add support for DipTrace
>>>>>>> fb67584e
            if line[:6] == 'METRIC':
                if (config.Config['measurementunits'] == 'inch'):
                    raise RuntimeError(
                        "File %s units do match config file" % fullname)
                else:
<<<<<<< HEAD
                    #print("ignoring METRIC directive: " + line)
=======
                    # rint("ignoring METRIC directive: " + line)
>>>>>>> fb67584e
                    continue  # ignore it so func doesn't choke on it

            if line[:3] == 'T00':  # a tidying up that we can ignore
                continue
<<<<<<< HEAD
# end metric/diptrace support
=======
            # end metric/diptrace support
>>>>>>> fb67584e

            # Protel likes to embed comment lines beginning with ';'
            if line[0] == ';':
                continue

<<<<<<< HEAD
            # Check for leading/trailing zeros included ("INCH,LZ" or "INCH,TZ")
            match = xzsup_pat.match(line)
            if match:
                if match.group(1) == 'L':
                    # LZ --> Leading zeros INCLUDED
                    suppress_leading = False
                else:
                    # TZ --> Trailing zeros INCLUDED
                    suppress_leading = True
                continue

            # See if a tool is being defined. First try to match with tool name+size
            # xtdef_pat and xtdef2_pat expect tool name and diameter
            match = xtdef_pat.match(line)
            if match is None:                # but xtdef_pat expects optional feed/speed between T and C
                # and xtdef_2pat expects feed/speed at the end
                match = xtdef2_pat.match(line)
            if match:
                currtool, diam = match.groups()
                try:
                    diam = float(diam)
                except:
                    raise RuntimeError(
                        "File %s has illegal tool diameter '%s'" % (fullname, diam))

                # Canonicalize tool number because Protel (of course) sometimes specifies it
                # as T01 and sometimes as T1. We canonicalize to T01.
                currtool = 'T%02d' % int(currtool[1:])

                if currtool in self.xdiam:
                    raise RuntimeError(
                        "File %s defines tool %s more than once" % (fullname, currtool))
                self.xdiam[currtool] = diam
                continue

            # Didn't match TxxxCyyy. It could be a tool change command 'Tdd'.
            match = xtool_pat.match(line)
            if match:
                currtool = match.group(1)

                # Canonicalize tool number because Protel (of course) sometimes specifies it
                # as T01 and sometimes as T1. We canonicalize to T01.
                currtool = 'T%02d' % int(currtool[1:])

                # Diameter will be obtained from embedded tool definition, local tool list or if not found, the global tool list
                try:
                    diam = self.xdiam[currtool]
                except:
                    if self.ToolList:
                        try:
                            diam = self.ToolList[currtool]
                        except:
                            raise RuntimeError(
                                "File %s uses tool code %s that is not defined in the job's tool list" % (fullname, currtool))
                    else:
                        try:
                            diam = config.DefaultToolList[currtool]
                        except:
                            # print(config.DefaultToolList)
                            raise RuntimeError(
                                "File %s uses tool code %s that is not defined in default tool list" % (fullname, currtool))

                self.xdiam[currtool] = diam
                continue

            # Plunge command?
            match = xydraw_pat.match(line)
            if match:
=======
            # Check for leading/trailing zeros included ("INCH,LZ" or
            # "INCH,TZ")
            match = xzsup_pat.match(line)
            if match:
                if match.group(1) == 'L':
                    # LZ --> Leading zeros INCLUDED
                    suppress_leading = False
                else:
                    # TZ --> Trailing zeros INCLUDED
                    suppress_leading = True
                continue

            # See if a tool is being defined. First try to match with tool name+size
            # xtdef_pat and xtdef2_pat expect tool name and diameter
            match = xtdef_pat.match(line)
            if match is None:                # but xtdef_pat expects optional feed/speed between T and C
                # and xtdef_2pat expects feed/speed at the end
                match = xtdef2_pat.match(line)
            if match:
                currtool, diam = match.groups()
                try:
                    diam = float(diam)
                except Exception:
                    raise RuntimeError(
                        "File %s has illegal tool diameter '%s'" % (fullname, diam))

                # Canonicalize tool number because Protel (of course) sometimes specifies it
                # as T01 and sometimes as T1. We canonicalize to T01.
                currtool = 'T%02d' % int(currtool[1:])

                if currtool in self.xdiam:
                    raise RuntimeError(
                        "File %s defines tool %s more than once" % (fullname, currtool))
                self.xdiam[currtool] = diam
                continue

            # Didn't match TxxxCyyy. It could be a tool change command 'Tdd'.
            match = xtool_pat.match(line)
            if match:
                currtool = match.group(1)

                # Canonicalize tool number because Protel (of course) sometimes specifies it
                # as T01 and sometimes as T1. We canonicalize to T01.
                currtool = 'T%02d' % int(currtool[1:])

                # Diameter will be obtained from embedded tool definition,
                # local tool list or if not found, the global tool list
                try:
                    diam = self.xdiam[currtool]
                except Exception:
                    if self.ToolList:
                        try:
                            diam = self.ToolList[currtool]
                        except Exception:
                            raise RuntimeError(
                                "File %s uses tool code %s that is not defined in the job's tool list" % (fullname, currtool))
                    else:
                        try:
                            diam = config.DefaultToolList[currtool]
                        except Exception:
                            # print(config.DefaultToolList)
                            raise RuntimeError(
                                "File %s uses tool code %s that is not defined in default tool list" % (fullname, currtool))

                self.xdiam[currtool] = diam
                continue

            # Plunge command?
            match = xydraw_pat.match(line)
            if match:
>>>>>>> fb67584e
                x, y = xln2tenthou(match.groups())
            else:
                match = xdraw_pat.match(line)
                if match:
                    x = xln2tenthou(match.groups())[0]
                    y = last_y
                else:
                    match = ydraw_pat.match(line)
                    if match:
                        y = xln2tenthou(match.groups())[0]
                        x = last_x

            if match:
                if currtool is None:
                    raise RuntimeError(
                        'File %s has plunge command without previous tool selection' % fullname)

                try:
                    self.xcommands[currtool].append((x, y))
                except KeyError:
                    self.xcommands[currtool] = [(x, y)]

                last_x = x
                last_y = y
                continue

            # It had better be an ignorable
            for pat in XIgnoreList:
                if pat.match(line):
                    break
            else:
                raise RuntimeError(
                    'File %s has uninterpretable line:\n  %s' % (fullname, line))

    def hasLayer(self, layername):
        return layername in self.commands

    def writeGerber(self, fid, layername, Xoff, Yoff):
        "Write out the data such that the lower-left corner of this job is at the given (X,Y) position, in inches"

        # Maybe we don't have this layer
        if not self.hasLayer(layername):
            return

        # add metric support (1/1000 mm vs. 1/100,000 inch)
        if config.Config['measurementunits'] == 'inch':
            # First convert given inches to 2.5 co-ordinates
            X = int(round(Xoff / 0.00001))
            Y = int(round(Yoff / 0.00001))
        else:
            # First convert given mm to 5.3 co-ordinates
            X = int(round(Xoff / 0.001))
            Y = int(round(Yoff / 0.001))

<<<<<<< HEAD
        # Now calculate displacement for each position so that we end up at specified origin
=======
        # Now calculate displacement for each position so that we end up at
        # specified origin
>>>>>>> fb67584e
        DX = X - self.minx
        DY = Y - self.miny

        # Rock and roll. First, write out a dummy flash using code D02
        # (exposure off). This prevents an unintentional draw from the end
        # of one job to the beginning of the next when a layer is repeated
        # due to panelizing.
        fid.write('X%07dY%07dD02*\n' % (X, Y))
        for cmd in self.commands[layername]:
            if isinstance(cmd, tuple):
                if len(cmd) == 3:
                    x, y, d = cmd
                    fid.write('X%07dY%07dD%02d*\n' % (x + DX, y + DY, d))
                else:
                    x, y, I, J, d, s = cmd
                    fid.write('X%07dY%07dI%07dJ%07dD%02d*\n' %
                              (x + DX, y + DY, I, J, d))  # I,J are relative
            else:
                # It's an aperture change, G-code, or RS274-X command that begins with '%'. If
                # it's an aperture code, the aperture has already been translated
                # to the global aperture table during the parse phase.
                if cmd[0] == '%':
                    # The command already has a * in it (e.g., "%LPD*%")
                    fid.write('%s\n' % cmd)
                else:
                    fid.write('%s*\n' % cmd)

    def findTools(self, diameter):
        "Find the tools, if any, with the given diameter in inches. There may be more than one!"
        L = []
        for tool, diam in self.xdiam.items():
            if diam == diameter:
                L.append(tool)
        return L

    def writeExcellon(self, fid, diameter, Xoff, Yoff):
        "Write out the data such that the lower-left corner of this job is at the given (X,Y) position, in inches"

        # First convert given inches to 2.4 co-ordinates. Note that Gerber is 2.5 (as of GerbMerge 1.2)
        # and our internal Excellon representation is 2.4 as of GerbMerge
        # version 0.91. We use X,Y to calculate DX,DY in 2.4 units (i.e., with a
        # resolution of 0.0001".
        # add metric support (1/1000 mm vs. 1/100,000 inch)
        if config.Config['measurementunits'] == 'inch':
            # First work in 2.5 format to match Gerber
            X = int(round(Xoff / 0.00001))
            Y = int(round(Yoff / 0.00001))
        else:
            # First work in 5.3 format to match Gerber
            X = int(round(Xoff / 0.001))
            Y = int(round(Yoff / 0.001))

<<<<<<< HEAD
        # Now calculate displacement for each position so that we end up at specified origin
=======
        # Now calculate displacement for each position so that we end up at
        # specified origin
>>>>>>> fb67584e
        DX = X - self.minx
        DY = Y - self.miny

        # Now round down to 2.4 format
        # this scaling seems to work for either unit system
        DX = int(round(DX / 10.0))
        DY = int(round(DY / 10.0))

        ltools = self.findTools(diameter)

        if config.Config['excellonleadingzeros']:
            fmtstr = 'X%06dY%06d\n'
        else:
            fmtstr = 'X%dY%d\n'

        # Boogie
        for ltool in ltools:
            if ltool in self.xcommands:
                for cmd in self.xcommands[ltool]:
                    x, y = cmd
<<<<<<< HEAD
                    fid.write(fmtstr % (x+DX, y+DY))
=======
                    fid.write(fmtstr % (x + DX, y + DY))
>>>>>>> fb67584e

    def writeDrillHits(self, fid, diameter, toolNum, Xoff, Yoff):
        """Write a drill hit pattern. diameter is tool diameter in inches, while toolNum is
        an integer index into strokes.DrillStrokeList"""

        # add metric support (1/1000 mm vs. 1/100,000 inch)
        if config.Config['measurementunits'] == 'inch':
            # First convert given inches to 2.5 co-ordinates
            X = int(round(Xoff / 0.00001))
            Y = int(round(Yoff / 0.00001))
        else:
            # First convert given inches to 5.3 co-ordinates
            X = int(round(Xoff / 0.001))
            Y = int(round(Yoff / 0.001))

<<<<<<< HEAD
        # Now calculate displacement for each position so that we end up at specified origin
=======
        # Now calculate displacement for each position so that we end up at
        # specified origin
>>>>>>> fb67584e
        DX = X - self.minx
        DY = Y - self.miny

        # Do NOT round down to 2.4 format. These drill hits are in Gerber 2.5 format, not
        # Excellon plunge commands.

        ltools = self.findTools(diameter)

        for ltool in ltools:
            if ltool in self.xcommands:
                for cmd in self.xcommands[ltool]:
                    x, y = cmd
                    # add metric support (1/1000 mm vs. 1/100,000 inch)
# TODO - verify metric scaling is correct???
<<<<<<< HEAD
                    makestroke.drawDrillHit(fid, 10 * x + DX, 10 * y + DY, toolNum)
=======
                    makestroke.drawDrillHit(
                        fid, 10 * x + DX, 10 * y + DY, toolNum)
>>>>>>> fb67584e

    def aperturesAndMacros(self, layername):
        "Return dictionaries whose keys are all necessary aperture names and macro names for this layer"

        GAT = config.GAT

        if layername in self.apertures:
            apdict = {}.fromkeys(self.apertures[layername])
            apmlist = [GAT[ap].dimx for ap in self.apertures[layername]
                       if GAT[ap].apname == 'Macro']
            apmdict = {}.fromkeys(apmlist)

            return apdict, apmdict
        else:
            return {}, {}

    def makeLocalApertureCode(self, layername, AP):
        "Find or create a layer-specific aperture code to represent the global aperture given"
        if AP.code not in self.apxlat[layername].values():
            lastCode = aptable.findHighestApertureCode(
                self.apxlat[layername].keys())
            localCode = 'D%d' % (lastCode + 1)
            self.apxlat[layername][localCode] = AP.code

    def inBorders(self, x, y):
<<<<<<< HEAD
        return (x >= self.minx) and (x <= self.maxx) and (y >= self.miny) and (y <= self.maxy)
=======
        return (x >= self.minx) and (x <= self.maxx) and (
            y >= self.miny) and (y <= self.maxy)
>>>>>>> fb67584e

    def trimGerberLayer(self, layername):
        "Modify drawing commands that are outside job dimensions"

        newcmds = []
        lastInBorders = True
        # (minx,miny,exposure off)
        lastx, lasty, lastd = self.minx, self.miny, 2
        bordersRect = (self.minx, self.miny, self.maxx, self.maxy)
        lastAperture = None

        for cmd in self.commands[layername]:
            if isinstance(cmd, tuple):
<<<<<<< HEAD
                # It is a data command: tuple (X, Y, D), all integers, or (X, Y, I, J, D), all integers.
                if len(cmd) == 3:
                    x, y, d = cmd
                    # I=J=None   # In case we support circular interpolation in the future
=======
                # It is a data command: tuple (X, Y, D), all integers, or (X,
                # Y, I, J, D), all integers.
                if len(cmd) == 3:
                    x, y, d = cmd
                    # I=J=None   # In case we support circular interpolation in
                    # the future
>>>>>>> fb67584e
                else:
                    # We don't do anything with circular interpolation for now, so just issue
                    # the command and be done with it.
                    # x, y, I, J, d, s = cmd
                    newcmds.append(cmd)
                    continue

                newInBorders = self.inBorders(x, y)

                # Flash commands are easy (for now). If they're outside borders,
                # ignore them. There's no need to consider the previous command.
                # What should we do if the flash is partially inside and partially
                # outside the border? Ideally, define a macro that constructs the
                # part of the flash that is inside the border. Practically, you've
                # got to be kidding.
                #
                # Actually, it's not that tough for rectangle apertures. We identify
                # the intersection rectangle of the aperture and the bounding box,
                # determine the new rectangular aperture required along with the
                # new flash point, add the aperture to the GAT if necessary, and
                # make the change. Spiffy.
                #
                # For circular interpolation commands, it's definitely harder since
                # we have to construct arcs that are a subset of the original arc.
                #
                # For polygon fills, we similarly have to break up the polygon into
                # sub-polygons that are contained within the allowable extents.
                #
                # Both circular interpolation and polygon fills are a) uncommon,
                # and b) hard to handle. The current version of GerbMerge does not
                # handle these cases.
                if d == 3:
                    if lastAperture.isRectangle():
                        apertureRect = lastAperture.rectangleAsRect(x, y)
                        if geometry.isRect1InRect2(apertureRect, bordersRect):
                            newcmds.append(cmd)
                        else:
                            newRect = geometry.intersectExtents(
                                apertureRect, bordersRect)

                            if newRect:
                                newRectWidth = geometry.rectWidth(newRect)
                                newRectHeight = geometry.rectHeight(newRect)
                                newX, newY = geometry.rectCenter(newRect)

                                # We arbitrarily remove all flashes that lead to rectangles
                                # with a width or length less than 1 mil (10 Gerber units). - sdd s.b. 0.1mil???
                                # Should we make this configurable?
# add metric support (1/1000 mm vs. 1/100,000 inch)
#                if config.Config['measurementunits'] == 'inch':
#                  minFlash = 10;
#                else
#                  minFlash =
                                # sdd - change for metric case at some point
                                if min(newRectWidth, newRectHeight) >= 10:
<<<<<<< HEAD
                                    # Construct an Aperture that is a Rectangle of dimensions (newRectWidth,newRectHeight)
                                    newAP = aptable.Aperture(aptable.Rectangle, 'D??',
=======
                                    # Construct an Aperture that is a Rectangle
                                    # of dimensions
                                    # (newRectWidth,newRectHeight)
                                    newAP = aptable.Aperture('Rectangle', 'D??',
>>>>>>> fb67584e
                                                             util.gerb2in(newRectWidth), util.gerb2in(newRectHeight))
                                    global_code = aptable.findOrAddAperture(
                                        newAP)

<<<<<<< HEAD
                                    # We need an unused local aperture code to correspond to this newly-created global one.
                                    self.makeLocalApertureCode(
                                        layername, newAP)

                                    # Make sure to indicate that the new aperture is one that is used by this layer
=======
                                    # We need an unused local aperture code to
                                    # correspond to this newly-created global
                                    # one.
                                    self.makeLocalApertureCode(
                                        layername, newAP)

                                    # Make sure to indicate that the new
                                    # aperture is one that is used by this
                                    # layer
>>>>>>> fb67584e
                                    if global_code not in self.apertures[layername]:
                                        self.apertures[layername].append(
                                            global_code)

<<<<<<< HEAD
                                    # Switch to new aperture code, flash new aperture, switch back to previous aperture code
=======
                                    # Switch to new aperture code, flash new
                                    # aperture, switch back to previous
                                    # aperture code
>>>>>>> fb67584e
                                    newcmds.append(global_code)
                                    newcmds.append((newX, newY, 3))
                                    newcmds.append(lastAperture.code)
                                else:
                                    pass    # Ignore this flash...area in common is too thin
                            else:
                                pass      # Ignore this flash...no area in common
                    elif self.inBorders(x, y):
                        # Aperture is not a rectangle and its center is somewhere within our
<<<<<<< HEAD
                        # borders. Flash it and ignore part outside borders (for now).
=======
                        # borders. Flash it and ignore part outside borders
                        # (for now).
>>>>>>> fb67584e
                        newcmds.append(cmd)
                    else:
                        pass    # Ignore this flash

                # If this is a exposure off command, then it doesn't matter what the
                # previous command is. This command just updates the (X,Y) position
                # and sets the start point for a line draw to a new location.
                elif d == 2:
                    if self.inBorders(x, y):
                        newcmds.append(cmd)

                else:
                    # This is an exposure on (draw line) command. Now things get interesting.
                    # Regardless of what the last command was (draw, exposure off, flash), we
                    # are planning on drawing a visible line using the current aperture from
                    # the (lastx,lasty) position to the new (x,y) position. The cases are:
                    #   A: (lastx,lasty) is outside borders, (x,y) is outside borders.
                    #      (lastx,lasty) have already been eliminated. Just update (lastx,lasty)
                    #      with new (x,y) and remove the new command too. There is one case which
                    #      may be of concern, and that is when the line defined by (lastx,lasty)-(x,y)
                    #      actually crosses through the job. In this case, we have to draw the
                    #      partial line (x1,y1)-(x2,y2) where (x1,y1) and (x2,y2) lie on the
                    #      borders. We will add 3 commands:
                    #           X(x1)Y(y1)D02   # exposure off
                    #           X(x2)Y(y2)D01   # exposure on
                    #           X(x)Y(y)D02     # exposure off
                    #
                    #   B: (lastx,lasty) is outside borders, (x,y) is inside borders.
                    #      We have to find the intersection of the line (lastx,lasty)-(x,y)
                    #      with the borders and draw only the line segment (x1,y1)-(x,y):
                    #           X(x1)Y(y1)D02   # exposure off
                    #           X(x)Y(y)D01     # exposure on
                    #
                    #   C: (lastx,lasty) is inside borders, (x,y) is outside borders.
                    #      We have to find the intersection of the line (lastx,lasty)-(x,y)
                    #      with the borders and draw only the line segment (lastx,lasty)-(x1,y1):
                    #      then update to the new position:
                    #           X(x1)Y(y1)D01   # exposure on
                    #           X(x)Y(y)D02     # exposure off
                    #
                    #   D: (lastx,lasty) is inside borders, (x,y) is inside borders. This is
                    #      the most common and simplest case...just copy the command over:
                    #           X(x)Y(y)D01     # exposure on
                    #
                    # All of the above are for linear interpolation. Circular interpolation
                    # is ignored for now.
                    if lastInBorders and newInBorders:    # Case D
                        newcmds.append(cmd)

                    else:
                        # segmentXbox() returns a list of 0, 1, or 2 points describing the intersection
                        # points of the segment (lastx,lasty)-(x,y) with the box defined
<<<<<<< HEAD
                        # by lower-left corner (minx,miny) and upper-right corner (maxx,maxy).
=======
                        # by lower-left corner (minx,miny) and upper-right
                        # corner (maxx,maxy).
>>>>>>> fb67584e
                        pointsL = geometry.segmentXbox(
                            (lastx, lasty), (x, y), (self.minx, self.miny), (self.maxx, self.maxy))

                        if len(pointsL) == 0:   # Case A, no intersection
                            # Both points are outside the box and there is no overlap with box.
<<<<<<< HEAD
                            # Command is effectively removed since newcmds wasn't extended.
                            d = 2
                            # Ensure "last command" is exposure off to reflect this.
=======
                            # Command is effectively removed since newcmds
                            # wasn't extended.
                            d = 2
                            # Ensure "last command" is exposure off to reflect
                            # this.
>>>>>>> fb67584e

                        elif len(pointsL) == 1:     # Cases B and C
                            pt1 = pointsL[0]
                            if newInBorders:      # Case B
                                # Go to intersection point, exposure off
                                newcmds.append((pt1[0], pt1[1], 2))
                                # Go to destination point, exposure on
                                newcmds.append(cmd)
                            else:                 # Case C
                                # Go to intersection point, exposure on
                                newcmds.append((pt1[0], pt1[1], 1))
                                # Go to destination point, exposure off
                                newcmds.append((x, y, 2))
                                d = 2                                 # Make next 'lastd' represent exposure off

                        else:                 # Case A, two points of intersection
                            pt1 = pointsL[0]
                            pt2 = pointsL[1]

                            # Go to first intersection point, exposure off
                            newcmds.append((pt1[0], pt1[1], 2))
                            # Draw to second intersection point, exposure on
                            newcmds.append((pt2[0], pt2[1], 1))
                            # Go to destination point, exposure off
                            newcmds.append((x, y, 2))
                            d = 2                                 # Make next 'lastd' represent exposure off

                lastx, lasty, lastd = x, y, d
                lastInBorders = newInBorders
            else:
                # It's a string indicating an aperture change, G-code, or RS-274X
                # command (e.g., "D13", "G75", "%LPD*%")
                newcmds.append(cmd)
                # Don't interpret D01, D02, D03
                if cmd[0] == 'D' and int(cmd[1:]) >= 10:
                    lastAperture = config.GAT[cmd]

        self.commands[layername] = newcmds

    def trimGerber(self):
        for layername in self.commands.keys():
            self.trimGerberLayer(layername)

    def trimExcellon(self):
        "Remove plunge commands that are outside job dimensions"
        keys = list(self.xcommands.keys())
        for toolname in keys:
            # Remember Excellon is 2.4 format while Gerber data is 2.5 format
            # add metric support (1/1000 mm vs. 1/100,000 inch)
<<<<<<< HEAD
            # the normal metric scale factor isn't working right, so we'll leave it alone!!!!?
=======
            # the normal metric scale factor isn't working right, so we'll
            # leave it alone!!!!?
>>>>>>> fb67584e
            if config.Config['measurementunits'] == 'inch':
                validList = [(x, y) for x, y in self.xcommands[toolname]
                             if self.inBorders(10 * x, 10 * y)]
            else:
                validList = [(x, y) for x, y in self.xcommands[toolname]
                             if self.inBorders(0.1 * x, 0.1 * y)]

            if validList:
                self.xcommands[toolname] = validList
            else:
                del self.xcommands[toolname]
                del self.xdiam[toolname]

# This class encapsulates a Job object, providing absolute
# positioning information.


class JobLayout(object):
    def __init__(self, job):
        self.job = job
        self.x = None
        self.y = None

    def canonicalize(self):       # Must return a JobLayout object as a list
        return [self]

    def writeGerber(self, fid, layername):
        assert self.x is not None
        self.job.writeGerber(fid, layername, self.x, self.y)

    def aperturesAndMacros(self, layername):
        return self.job.aperturesAndMacros(layername)

    def writeExcellon(self, fid, diameter):
        assert self.x is not None
        self.job.writeExcellon(fid, diameter, self.x, self.y)

    def writeDrillHits(self, fid, diameter, toolNum):
        assert self.x is not None
        self.job.writeDrillHits(fid, diameter, toolNum, self.x, self.y)

    def writeCutLines(self, fid, drawing_code, X1, Y1, X2, Y2):
        """Draw a board outline using the given aperture code"""
        def notEdge(x, X):
            return round(abs(1000 * (x - X)))

<<<<<<< HEAD
        #assert self.x and self.y
=======
        # assert self.x and self.y
>>>>>>> fb67584e

# if job has a boardoutline layer, write it, else calculate one
        outline_layer = 'boardoutline'
        if self.job.hasLayer(outline_layer):
            # somewhat of a hack here; making use of code in gerbmerge, around line 516,
            # we are going to replace the used of the existing draw code in the boardoutline
            # file with the one passed in (which was created from layout.cfg ('CutLineWidth')
            # It is a hack in that we are assuming there is only one draw code in the
            # boardoutline file. We are just going to ignore that definition and change
            # all usages of that code to our new one. As a side effect, it will make
<<<<<<< HEAD
            # the merged boardoutline file invalid, but we aren't using it with this method.
=======
            # the merged boardoutline file invalid, but we aren't using it with
            # this method.
>>>>>>> fb67584e
            temp = []
            for x in self.job.commands[outline_layer]:
                if x[0] == 'D':
                    # replace old aperture with new one
                    temp.append(drawing_code)
                else:
                    temp.append(x)  # keep old command
            self.job.commands[outline_layer] = temp

<<<<<<< HEAD
            #self.job.writeGerber(fid, outline_layer, X1, Y1)
            self.writeGerber(fid, outline_layer)

        else:
            radius = config.GAT[drawing_code].dimx/2.0
=======
            # self.job.writeGerber(fid, outline_layer, X1, Y1)
            self.writeGerber(fid, outline_layer)

        else:
            radius = config.GAT[drawing_code].dimx / 2.0
>>>>>>> fb67584e

            # Start at lower-left, proceed clockwise
            x = self.x - radius
            y = self.y - radius

            left = notEdge(self.x, X1)
            right = notEdge(self.x + self.width_in(), X2)
            bot = notEdge(self.y, Y1)
            top = notEdge(self.y + self.height_in(), Y2)

            BL = ((x), (y))
            TL = ((x), (y + self.height_in() + 2 * radius))
<<<<<<< HEAD
            TR = ((x + self.width_in() + 2 * radius), (y + self.height_in() + 2 * radius))
=======
            TR = ((x + self.width_in() + 2 * radius),
                  (y + self.height_in() + 2 * radius))
>>>>>>> fb67584e
            BR = ((x + self.width_in() + 2 * radius), (y))

            if not left:
                BL = (BL[0] + 2 * radius, BL[1])
                TL = (TL[0] + 2 * radius, TL[1])

            if not top:
                TL = (TL[0], TL[1] - 2 * radius)
                TR = (TR[0], TR[1] - 2 * radius)

            if not right:
                TR = (TR[0] - 2 * radius, TR[1])
                BR = (BR[0] - 2 * radius, BR[1])

            if not bot:
                BL = (BL[0], BL[1] + 2 * radius)
                BR = (BR[0], BR[1] + 2 * radius)

            BL = (util.in2gerb(BL[0]), util.in2gerb(BL[1]))
            TL = (util.in2gerb(TL[0]), util.in2gerb(TL[1]))
            TR = (util.in2gerb(TR[0]), util.in2gerb(TR[1]))
            BR = (util.in2gerb(BR[0]), util.in2gerb(BR[1]))

            # The "if 1 or ..." construct draws all four sides of the job. By
            # removing the 1 from the expression, only the sides that do not
            # correspond to panel edges are drawn. The former is probably better
            # since panels tend to have a little slop from the cutting operation
            # and it's easier to just cut it smaller when there's a cut line.
            # The way it is now with "if 1 or....", much of this function is
            # unnecessary. Heck, we could even just use the boardoutline layer
            # directly.
            if 1 or left:
                fid.write('X%07dY%07dD02*\n' % BL)
                fid.write('X%07dY%07dD01*\n' % TL)

            if 1 or top:
                if not left:
                    fid.write('X%07dY%07dD02*\n' % TL)
                fid.write('X%07dY%07dD01*\n' % TR)

            if 1 or right:
                if not top:
                    fid.write('X%07dY%07dD02*\n' % TR)
                fid.write('X%07dY%07dD01*\n' % BR)

            if 1 or bot:
                if not right:
                    fid.write('X%07dY%07dD02*\n' % BR)
                fid.write('X%07dY%07dD01*\n' % BL)

    def setPosition(self, x, y):
        self.x = x
        self.y = y

    def width_in(self):
        return self.job.width_in()

    def height_in(self):
        return self.job.height_in()

    def drillhits(self, diameter):
        tools = self.job.findTools(diameter)
        total = 0
        for tool in tools:
            try:
                total += len(self.job.xcommands[tool])
<<<<<<< HEAD
            except:
=======
            except Exception:
>>>>>>> fb67584e
                pass

        return total

    def jobarea(self):
        return self.job.jobarea()


def rotateJob(job, degrees=90, firstpass=True):
    """Create a new job from an existing one, rotating by specified degrees in 90 degree passes"""
    GAT = config.GAT
    GAMT = config.GAMT
<<<<<<< HEAD
    ##print("rotating job:", job.name, degrees, firstpass)
=======
    # print("rotating job:", job.name, degrees, firstpass)
>>>>>>> fb67584e
    if firstpass:
        if degrees == 270:
            J = Job(job.name + '*rotated270')
        elif degrees == 180:
            J = Job(job.name + '*rotated180')
        else:
            J = Job(job.name + '*rotated90')
    else:
        J = Job(job.name)

    # Keep the origin (lower-left) in the same place
<<<<<<< HEAD
    J.maxx = job.minx + job.maxy-job.miny
    J.maxy = job.miny + job.maxx-job.minx
=======
    J.maxx = job.minx + job.maxy - job.miny
    J.maxy = job.miny + job.maxx - job.minx
>>>>>>> fb67584e
    J.minx = job.minx
    J.miny = job.miny

    RevGAT = config.buildRevDict(GAT)   # RevGAT[hash] = aperturename
    RevGAMT = config.buildRevDict(GAMT)  # RevGAMT[hash] = aperturemacroname

    # Keep list of tool diameters and default tool list
    J.xdiam = job.xdiam
    J.ToolList = job.ToolList
    J.Repeat = job.Repeat
<<<<<<< HEAD

    # D-code translation table is the same, except we have to rotate
    # those apertures which have an orientation: rectangles, ovals, and macros.

    ToolChangeReplace = {}
    for layername in job.apxlat.keys():
        J.apxlat[layername] = {}

        for ap in job.apxlat[layername].keys():
            code = job.apxlat[layername][ap]
            A = GAT[code]

            if A.apname in ('Circle', 'Octagon'):
                # This aperture is fine. Copy it over.
                J.apxlat[layername][ap] = code
                continue

            # Must rotate the aperture
            APR = A.rotated(RevGAMT)

            # Does it already exist in the GAT?
            hash = APR.hash()
            try:
                # Yup...add it to apxlat
                newcode = RevGAT[hash]
            except KeyError:
                # Must add new aperture to GAT
                newcode = aptable.addToApertureTable(APR)

                # Rebuild RevGAT
                #RevGAT = config.buildRevDict(GAT)
                RevGAT[hash] = newcode

            J.apxlat[layername][ap] = newcode

            # Must also replace all tool change commands from
            # old code to new command.
            ToolChangeReplace[code] = newcode

    # Now we copy commands, rotating X,Y positions.
    # Rotations will occur counterclockwise about the
    # point (minx,miny). Then, we shift to the right
    # by the height so that the lower-left point of
    # the rotated job continues to be (minx,miny).
    #
    # We also have to take aperture change commands and
    # replace them with the new aperture code if we have
    # a rotation.
    offset = job.maxy - job.miny
    for layername in job.commands.keys():
        J.commands[layername] = []
        J.apertures[layername] = []

        for cmd in job.commands[layername]:
            # Is it a drawing command?
            if isinstance(cmd, tuple):
                if len(cmd) == 3:
                    x, y, d = map(builtins.int, cmd)
                    II = JJ = None
                else:
                    # J is already used as Job object
                    x, y, II, JJ, d, signed = map(builtins.int, cmd)
            else:
                # No, must be a string indicating aperture change, G-code, or RS274-X command.
                if cmd[0] in ('G', '%'):
                    # G-codes and RS274-X commands are just copied verbatim and not affected by rotation
                    J.commands[layername].append(cmd)
                    continue

                # It's a D-code. See if we need to replace aperture changes with a rotated aperture.
                # But only for D-codes >= 10.
                if int(cmd[1:]) < 10:
                    J.commands[layername].append(cmd)
                    continue

                try:
                    newcmd = ToolChangeReplace[cmd]
                    J.commands[layername].append(newcmd)
                    J.apertures[layername].append(newcmd)
                except KeyError:
                    J.commands[layername].append(cmd)
                    J.apertures[layername].append(cmd)
                continue

            # (X,Y) --> (-Y,X) effects a 90-degree counterclockwise shift
            # Adding 'offset' to -Y maintains the lower-left origin of (minx,miny).
            newx = -(y - job.miny) + job.minx + offset
            newy = (x-job.minx) + job.miny

            # For circular interpolation commands, (I,J) components are always relative
            # so we do not worry about offsets, just reverse their sense, i.e., I becomes J
            # and J becomes I. For 360-degree circular interpolation, I/J are signed and we
            # must map (I,J) --> (-J,I).
            if II is not None:
                if signed:
                    J.commands[layername].append(
                        (newx, newy, -JJ, II, d, signed))
                else:
                    J.commands[layername].append(
                        (newx, newy, JJ, II, d, signed))
            else:
                J.commands[layername].append((newx, newy, d))

        if 0:
            print(job.minx, job.miny, offset)
            print(layername)
            print(J.commands[layername])

=======

    # D-code translation table is the same, except we have to rotate
    # those apertures which have an orientation: rectangles, ovals, and macros.

    ToolChangeReplace = {}
    for layername in job.apxlat.keys():
        J.apxlat[layername] = {}

        for ap in job.apxlat[layername].keys():
            code = job.apxlat[layername][ap]
            A = GAT[code]

            if A.apname in ('Circle', 'Octagon'):
                # This aperture is fine. Copy it over.
                J.apxlat[layername][ap] = code
                continue

            # Must rotate the aperture
            APR = A.rotated(RevGAMT)

            # Does it already exist in the GAT?
            hash = APR.hash()
            try:
                # Yup...add it to apxlat
                newcode = RevGAT[hash]
            except KeyError:
                # Must add new aperture to GAT
                newcode = aptable.addToApertureTable(APR)

                # Rebuild RevGAT
                # RevGAT = config.buildRevDict(GAT)
                RevGAT[hash] = newcode

            J.apxlat[layername][ap] = newcode

            # Must also replace all tool change commands from
            # old code to new command.
            ToolChangeReplace[code] = newcode

    # Now we copy commands, rotating X,Y positions.
    # Rotations will occur counterclockwise about the
    # point (minx,miny). Then, we shift to the right
    # by the height so that the lower-left point of
    # the rotated job continues to be (minx,miny).
    #
    # We also have to take aperture change commands and
    # replace them with the new aperture code if we have
    # a rotation.
    offset = job.maxy - job.miny
    for layername in job.commands.keys():
        J.commands[layername] = []
        J.apertures[layername] = []

        for cmd in job.commands[layername]:
            # Is it a drawing command?
            if isinstance(cmd, tuple):
                if len(cmd) == 3:
                    x, y, d = map(builtins.int, cmd)
                    II = JJ = None
                else:
                    # J is already used as Job object
                    x, y, II, JJ, d, signed = map(builtins.int, cmd)
            else:
                # No, must be a string indicating aperture change, G-code, or
                # RS274-X command.
                if cmd[0] in ('G', '%'):
                    # G-codes and RS274-X commands are just copied verbatim and
                    # not affected by rotation
                    J.commands[layername].append(cmd)
                    continue

                # It's a D-code. See if we need to replace aperture changes with a rotated aperture.
                # But only for D-codes >= 10.
                if int(cmd[1:]) < 10:
                    J.commands[layername].append(cmd)
                    continue

                try:
                    newcmd = ToolChangeReplace[cmd]
                    J.commands[layername].append(newcmd)
                    J.apertures[layername].append(newcmd)
                except KeyError:
                    J.commands[layername].append(cmd)
                    J.apertures[layername].append(cmd)
                continue

            # (X,Y) --> (-Y,X) effects a 90-degree counterclockwise shift
            # Adding 'offset' to -Y maintains the lower-left origin of
            # (minx,miny).
            newx = -(y - job.miny) + job.minx + offset
            newy = (x - job.minx) + job.miny

            # For circular interpolation commands, (I,J) components are always relative
            # so we do not worry about offsets, just reverse their sense, i.e., I becomes J
            # and J becomes I. For 360-degree circular interpolation, I/J are signed and we
            # must map (I,J) --> (-J,I).
            if II is not None:
                if signed:
                    J.commands[layername].append(
                        (newx, newy, -JJ, II, d, signed))
                else:
                    J.commands[layername].append(
                        (newx, newy, JJ, II, d, signed))
            else:
                J.commands[layername].append((newx, newy, d))

        if 0:
            print(job.minx, job.miny, offset)
            print(layername)
            print(J.commands[layername])

>>>>>>> fb67584e
    # Finally, rotate drills. Offset is in hundred-thousandths (2.5) while Excellon
    # data is in 2.4 format.
    for tool in job.xcommands.keys():
        J.xcommands[tool] = []

        for x, y in job.xcommands[tool]:
            # add metric support (1/1000 mm vs. 1/100,000 inch)
<<<<<<< HEAD
            # NOTE: There don't appear to be any need for a change. The usual x10 factor seems to apply
=======
            # NOTE: There don't appear to be any need for a change. The usual
            # x10 factor seems to apply
>>>>>>> fb67584e

            newx = -(10 * y - job.miny) + job.minx + offset
            newy = (10 * x - job.minx) + job.miny

            newx = int(round(newx / 10.0))
            newy = int(round(newy / 10.0))

            J.xcommands[tool].append((newx, newy))

    # Rotate some more if required
    degrees -= 90
    if degrees > 0:
        return rotateJob(J, degrees, False)
    else:
<<<<<<< HEAD
        ##print("rotated:", J.name)
=======
        # print("rotated:", J.name)
>>>>>>> fb67584e
        return J<|MERGE_RESOLUTION|>--- conflicted
+++ resolved
@@ -124,12 +124,8 @@
         # in GERBER data only (not Excellon). Note that coordinates
         # are stored in hundred-thousandsths of an inch so 9999999 is 99.99999
         # inches.
-<<<<<<< HEAD
-        # in the case all coordinates are < 0, this will prevent maxx and maxy from defaulting to 0
-=======
         # in the case all coordinates are < 0, this will prevent maxx and maxy
         # from defaulting to 0
->>>>>>> fb67584e
         self.maxx = self.maxy = -9999999
         self.minx = self.miny = 9999999
 
@@ -206,15 +202,9 @@
         # add metric support (1/1000 mm vs. 1/100,000 inch)
         if config.Config['measurementunits'] == 'inch':
             "Return width in INCHES"
-<<<<<<< HEAD
-            return float(self.maxx-self.minx)*0.00001
-        else:
-            return float(self.maxx-self.minx)*0.001
-=======
             return float(self.maxx - self.minx) * 0.00001
         else:
             return float(self.maxx - self.minx) * 0.001
->>>>>>> fb67584e
 
     def height_in(self):
         # add metric support (1/1000 mm vs. 1/100,000 inch)
@@ -252,12 +242,8 @@
                 c = command[index]
 
                 # Shift X and Y coordinate of command
-<<<<<<< HEAD
-                if isinstance(c, tuple):  # ensure that command is of type tuple
-=======
                 if isinstance(
                         c, tuple):  # ensure that command is of type tuple
->>>>>>> fb67584e
                     command_list = list(c)  # convert tuple to list
                     if isinstance(command_list[0], int) \
                             and isinstance(command_list[1], int):  # ensure that first two elemenst are integers
@@ -297,11 +283,7 @@
         # RevGAMT[hash] = aperturemacroname
         RevGAMT = config.buildRevDict(GAMT)
 
-<<<<<<< HEAD
-        #print('Reading data from %s ...' % fullname)
-=======
         # print('Reading data from %s ...' % fullname)
->>>>>>> fb67584e
 
         fid = open(fullname, 'rt')
         currtool = None
@@ -351,13 +333,6 @@
             # Get rid of CR characters (0x0D) and leading/trailing blanks
             line = line.replace('\x0D', '').strip()
 
-<<<<<<< HEAD
-            # Old location of format_pat search. Now moved down into the sub-line parse loop below.
-
-            # RS-274X statement? If so, echo it. Currently, only the "LP" statement is expected
-            # (from Protel, of course). These will be distinguished from D-code and G-code
-            # commands by the fact that the first character of the string is '%'.
-=======
             # Old location of format_pat search. Now moved down into the
             # sub-line parse loop below.
 
@@ -365,7 +340,6 @@
             # (from Protel, of course). These will be distinguished from D-code and G-code
             # commands by the fact that the first character of the string is
             # '%'.
->>>>>>> fb67584e
             match = layerpol_pat.match(line)
             if match:
                 self.commands[layername].append(line)
@@ -401,35 +375,22 @@
             if line[:7] == '%AMOC8*':
                 continue
 
-<<<<<<< HEAD
-# DipTrace specific fixes, but could be emitted by any CAD program. They are Standard Gerber RS-274X
-            # a hack to fix lack of recognition for metric direction from DipTrace - %MOMM*%
-=======
             # DipTrace specific fixes, but could be emitted by any CAD program. They are Standard Gerber RS-274X
             # a hack to fix lack of recognition for metric direction from
             # DipTrace - %MOMM*%
->>>>>>> fb67584e
             if (line[:7] == '%MOMM*%'):
                 if (config.Config['measurementunits'] == 'inch'):
                     raise RuntimeError(
                         "File %s units do match config file" % fullname)
                 else:
-<<<<<<< HEAD
-                    #print("ignoring metric directive: " + line)
-=======
                     # print("ignoring metric directive: " + line)
->>>>>>> fb67584e
                     continue  # ignore it so func doesn't choke on it
 
             if line[:3] == '%SF':  # scale factor - we will ignore it
                 print('Scale factor parameter ignored: ' + line)
                 continue
 
-<<<<<<< HEAD
-# end basic diptrace fixes
-=======
             # end basic diptrace fixes
->>>>>>> fb67584e
 
             # See if this is an aperture macro definition, and if so, map it.
             M = amacro.parseApertureMacro(line, fid)
@@ -439,21 +400,13 @@
                         "File %s has an aperture macro definition that comes after drawing commands." % fullname)
 
                 hash = M.hash()
-<<<<<<< HEAD
-                if not hash in RevGAMT:
-=======
                 if hash not in RevGAMT:
->>>>>>> fb67584e
                     raise RuntimeError(
                         'File %s has aperture macro definition not in global aperture macro table:\n%s' % (fullname, hash))
 
                 # This says that all aperture definition commands that reference this macro name
-<<<<<<< HEAD
-                # will be replaced by aperture macro name self.apmxlat[layername][macroname].
-=======
                 # will be replaced by aperture macro name
                 # self.apmxlat[layername][macroname].
->>>>>>> fb67584e
                 self.apmxlat[layername][M.name] = RevGAMT[hash]
                 continue
 
@@ -496,37 +449,21 @@
                             # M.N specification for X-axis.
                             if item[0] == 'X':
                                 fracpart = int(item[2])
-<<<<<<< HEAD
-                                x_div = 10.0**(5-fracpart)
-                            # M.N specification for Y-axis.
-                            if item[0] == 'Y':
-                                fracpart = int(item[2])
-                                y_div = 10.0**(5-fracpart)
-=======
                                 x_div = 10.0**(5 - fracpart)
                             # M.N specification for Y-axis.
                             if item[0] == 'Y':
                                 fracpart = int(item[2])
                                 y_div = 10.0**(5 - fracpart)
->>>>>>> fb67584e
                         else:
                             # M.N specification for X-axis.
                             if item[0] == 'X':
                                 fracpart = int(item[2])
-<<<<<<< HEAD
-                                x_div = 10.0**(3-fracpart)
-=======
                                 x_div = 10.0**(3 - fracpart)
->>>>>>> fb67584e
                                 # print("x_div= %5.3f." % x_div)
                             # M.N specification for Y-axis.
                             if item[0] == 'Y':
                                 fracpart = int(item[2])
-<<<<<<< HEAD
-                                y_div = 10.0**(3-fracpart)
-=======
                                 y_div = 10.0**(3 - fracpart)
->>>>>>> fb67584e
                                 # print("y_div= %5.3f." % y_div)
 
                     continue
@@ -543,12 +480,8 @@
                     if gcode in [54, 70, 90, 71]:
                         continue
 
-<<<<<<< HEAD
-                    # Determine if this is a G-Code that we have to emit because it matters.
-=======
                     # Determine if this is a G-Code that we have to emit
                     # because it matters.
->>>>>>> fb67584e
                     if gcode in [1, 2, 3, 36, 37, 74, 75]:
                         self.commands[layername].append("G%02d" % gcode)
 
@@ -574,11 +507,7 @@
                     currtool = match.group(1)
 
                     # Diptrace hack
-<<<<<<< HEAD
-                    # There is a D2* command in board outlines. I believe this should be D02. 
-=======
                     # There is a D2* command in board outlines. I believe this should be D02.
->>>>>>> fb67584e
                     # Let's change it then when it occurs:
                     if (currtool == 'D1'):
                         currtool = 'D01'
@@ -593,14 +522,6 @@
                     # to move to the current location without drawing. Truly pointless. We do NOT want
                     # to ignore D03 because it implies a flash. Protel very inefficiently issues a D02
                     # move to a location without drawing, then a single-line D03 to flash. However, a D02
-<<<<<<< HEAD
-                    # terminates a polygon in G36 mode, so keep D02's in this case.
-                    if currtool == 'D01' or (currtool == 'D02' and (last_gmode != 36)):
-                        sub_line = sub_line[match.end():]
-                        continue
-
-                    if (currtool == 'D03') or (currtool == 'D02' and (last_gmode == 36)):
-=======
                     # terminates a polygon in G36 mode, so keep D02's in this
                     # case.
                     if currtool == 'D01' or (
@@ -610,17 +531,12 @@
 
                     if (currtool == 'D03') or (
                             currtool == 'D02' and (last_gmode == 36)):
->>>>>>> fb67584e
                         self.commands[layername].append(currtool)
                         sub_line = sub_line[match.end():]
                         continue
 
                     # Map it using our translation table
-<<<<<<< HEAD
-                    if not currtool in self.apxlat[layername]:
-=======
                     if currtool not in self.apxlat[layername]:
->>>>>>> fb67584e
                         raise RuntimeError(
                             'File %s has tool change command "%s" with no corresponding translation' % (fullname, currtool))
 
@@ -655,12 +571,8 @@
                             x = last_x
                             isLastShorthand = True  # Indicate we're making use of last_x/last_y
 
-<<<<<<< HEAD
-                # Maybe it's a circular interpolation draw command with IJ components
-=======
                 # Maybe it's a circular interpolation draw command with IJ
                 # components
->>>>>>> fb67584e
                 if match is None:
                     match = cdrawXY_pat.match(sub_line)
                     if match:
@@ -694,12 +606,8 @@
 
                     # Corner case: if this is the first flash/draw and we are using shorthand (i.e., missing Xxxx
                     # or Yxxxxx) then prepend the point X0000Y0000 into the commands as it is actually the starting
-<<<<<<< HEAD
-                    # point of our layer. We prepend the command X0000Y0000D02, i.e., a move to (0,0) without drawing.
-=======
                     # point of our layer. We prepend the command X0000Y0000D02,
                     # i.e., a move to (0,0) without drawing.
->>>>>>> fb67584e
                     if (isLastShorthand and firstFlash):
                         self.commands[layername].append((0, 0, 2))
                         if updateExtents:
@@ -708,19 +616,11 @@
                             self.miny = min(self.miny, 0)
                             self.maxy = max(self.maxy, 0)
 
-<<<<<<< HEAD
-                    x = int(round(x*x_div))
-                    y = int(round(y*y_div))
-                    if I is not None:
-                        I = int(round(I*x_div))
-                        J = int(round(J*y_div))
-=======
                     x = int(round(x * x_div))
                     y = int(round(y * y_div))
                     if I is not None:
                         I = int(round(I * x_div))
                         J = int(round(J * y_div))
->>>>>>> fb67584e
                         self.commands[layername].append(
                             (x, y, I, J, d, circ_signed))
                     else:
@@ -744,12 +644,8 @@
                     sub_line = sub_line[match.end():]
                     continue
 
-<<<<<<< HEAD
-                # If it's none of the above, it had better be on our ignore list.
-=======
                 # If it's none of the above, it had better be on our ignore
                 # list.
->>>>>>> fb67584e
                 for pat in IgnoreList:
                     match = pat.match(sub_line)
                     if match:
@@ -768,11 +664,7 @@
             print(self.commands[layername])
 
     def parseExcellon(self, fullname):
-<<<<<<< HEAD
-        #print('Reading data from %s ...' % fullname)
-=======
         # print('Reading data from %s ...' % fullname)
->>>>>>> fb67584e
 
         fid = open(fullname, 'rt')
         currtool = None
@@ -786,144 +678,46 @@
         # specified by the 'zeropadto' variable.
         if self.ExcellonDecimals > 0:
             divisor = 10.0**(4 - self.ExcellonDecimals)
-<<<<<<< HEAD
-            zeropadto = 2+self.ExcellonDecimals
-        else:
-            divisor = 10.0**(4 - config.Config['excellondecimals'])
-            zeropadto = 2+config.Config['excellondecimals']
-=======
             zeropadto = 2 + self.ExcellonDecimals
         else:
             divisor = 10.0**(4 - config.Config['excellondecimals'])
             zeropadto = 2 + config.Config['excellondecimals']
->>>>>>> fb67584e
 
         # Protel takes advantage of optional X/Y components when the previous one is the same,
         # so we have to remember them.
         last_x = last_y = 0
 
-<<<<<<< HEAD
-        # Helper function to convert X/Y strings into integers in units of ten-thousandth of an inch.
-=======
         # Helper function to convert X/Y strings into integers in units of
         # ten-thousandth of an inch.
->>>>>>> fb67584e
         def xln2tenthou(L, divisor=divisor, zeropadto=zeropadto):
             V = []
             for s in L:
                 if not suppress_leading:
-<<<<<<< HEAD
-                    s = s + '0'*(zeropadto-len(s))
-                V.append(int(round(int(s)*divisor)))
-=======
                     s = s + '0' * (zeropadto - len(s))
                 V.append(int(round(int(s) * divisor)))
->>>>>>> fb67584e
             return tuple(V)
 
         for line in fid:
             # Get rid of CR characters
             line = line.replace('\x0D', '')
 
-<<<<<<< HEAD
-# add support for DipTrace
-=======
             # add support for DipTrace
->>>>>>> fb67584e
             if line[:6] == 'METRIC':
                 if (config.Config['measurementunits'] == 'inch'):
                     raise RuntimeError(
                         "File %s units do match config file" % fullname)
                 else:
-<<<<<<< HEAD
-                    #print("ignoring METRIC directive: " + line)
-=======
                     # rint("ignoring METRIC directive: " + line)
->>>>>>> fb67584e
                     continue  # ignore it so func doesn't choke on it
 
             if line[:3] == 'T00':  # a tidying up that we can ignore
                 continue
-<<<<<<< HEAD
-# end metric/diptrace support
-=======
             # end metric/diptrace support
->>>>>>> fb67584e
 
             # Protel likes to embed comment lines beginning with ';'
             if line[0] == ';':
                 continue
 
-<<<<<<< HEAD
-            # Check for leading/trailing zeros included ("INCH,LZ" or "INCH,TZ")
-            match = xzsup_pat.match(line)
-            if match:
-                if match.group(1) == 'L':
-                    # LZ --> Leading zeros INCLUDED
-                    suppress_leading = False
-                else:
-                    # TZ --> Trailing zeros INCLUDED
-                    suppress_leading = True
-                continue
-
-            # See if a tool is being defined. First try to match with tool name+size
-            # xtdef_pat and xtdef2_pat expect tool name and diameter
-            match = xtdef_pat.match(line)
-            if match is None:                # but xtdef_pat expects optional feed/speed between T and C
-                # and xtdef_2pat expects feed/speed at the end
-                match = xtdef2_pat.match(line)
-            if match:
-                currtool, diam = match.groups()
-                try:
-                    diam = float(diam)
-                except:
-                    raise RuntimeError(
-                        "File %s has illegal tool diameter '%s'" % (fullname, diam))
-
-                # Canonicalize tool number because Protel (of course) sometimes specifies it
-                # as T01 and sometimes as T1. We canonicalize to T01.
-                currtool = 'T%02d' % int(currtool[1:])
-
-                if currtool in self.xdiam:
-                    raise RuntimeError(
-                        "File %s defines tool %s more than once" % (fullname, currtool))
-                self.xdiam[currtool] = diam
-                continue
-
-            # Didn't match TxxxCyyy. It could be a tool change command 'Tdd'.
-            match = xtool_pat.match(line)
-            if match:
-                currtool = match.group(1)
-
-                # Canonicalize tool number because Protel (of course) sometimes specifies it
-                # as T01 and sometimes as T1. We canonicalize to T01.
-                currtool = 'T%02d' % int(currtool[1:])
-
-                # Diameter will be obtained from embedded tool definition, local tool list or if not found, the global tool list
-                try:
-                    diam = self.xdiam[currtool]
-                except:
-                    if self.ToolList:
-                        try:
-                            diam = self.ToolList[currtool]
-                        except:
-                            raise RuntimeError(
-                                "File %s uses tool code %s that is not defined in the job's tool list" % (fullname, currtool))
-                    else:
-                        try:
-                            diam = config.DefaultToolList[currtool]
-                        except:
-                            # print(config.DefaultToolList)
-                            raise RuntimeError(
-                                "File %s uses tool code %s that is not defined in default tool list" % (fullname, currtool))
-
-                self.xdiam[currtool] = diam
-                continue
-
-            # Plunge command?
-            match = xydraw_pat.match(line)
-            if match:
-=======
             # Check for leading/trailing zeros included ("INCH,LZ" or
             # "INCH,TZ")
             match = xzsup_pat.match(line)
@@ -994,7 +788,6 @@
             # Plunge command?
             match = xydraw_pat.match(line)
             if match:
->>>>>>> fb67584e
                 x, y = xln2tenthou(match.groups())
             else:
                 match = xdraw_pat.match(line)
@@ -1049,12 +842,8 @@
             X = int(round(Xoff / 0.001))
             Y = int(round(Yoff / 0.001))
 
-<<<<<<< HEAD
-        # Now calculate displacement for each position so that we end up at specified origin
-=======
         # Now calculate displacement for each position so that we end up at
         # specified origin
->>>>>>> fb67584e
         DX = X - self.minx
         DY = Y - self.miny
 
@@ -1107,12 +896,8 @@
             X = int(round(Xoff / 0.001))
             Y = int(round(Yoff / 0.001))
 
-<<<<<<< HEAD
-        # Now calculate displacement for each position so that we end up at specified origin
-=======
         # Now calculate displacement for each position so that we end up at
         # specified origin
->>>>>>> fb67584e
         DX = X - self.minx
         DY = Y - self.miny
 
@@ -1133,11 +918,7 @@
             if ltool in self.xcommands:
                 for cmd in self.xcommands[ltool]:
                     x, y = cmd
-<<<<<<< HEAD
-                    fid.write(fmtstr % (x+DX, y+DY))
-=======
                     fid.write(fmtstr % (x + DX, y + DY))
->>>>>>> fb67584e
 
     def writeDrillHits(self, fid, diameter, toolNum, Xoff, Yoff):
         """Write a drill hit pattern. diameter is tool diameter in inches, while toolNum is
@@ -1153,12 +934,8 @@
             X = int(round(Xoff / 0.001))
             Y = int(round(Yoff / 0.001))
 
-<<<<<<< HEAD
-        # Now calculate displacement for each position so that we end up at specified origin
-=======
         # Now calculate displacement for each position so that we end up at
         # specified origin
->>>>>>> fb67584e
         DX = X - self.minx
         DY = Y - self.miny
 
@@ -1173,12 +950,8 @@
                     x, y = cmd
                     # add metric support (1/1000 mm vs. 1/100,000 inch)
 # TODO - verify metric scaling is correct???
-<<<<<<< HEAD
-                    makestroke.drawDrillHit(fid, 10 * x + DX, 10 * y + DY, toolNum)
-=======
                     makestroke.drawDrillHit(
                         fid, 10 * x + DX, 10 * y + DY, toolNum)
->>>>>>> fb67584e
 
     def aperturesAndMacros(self, layername):
         "Return dictionaries whose keys are all necessary aperture names and macro names for this layer"
@@ -1204,12 +977,8 @@
             self.apxlat[layername][localCode] = AP.code
 
     def inBorders(self, x, y):
-<<<<<<< HEAD
-        return (x >= self.minx) and (x <= self.maxx) and (y >= self.miny) and (y <= self.maxy)
-=======
         return (x >= self.minx) and (x <= self.maxx) and (
             y >= self.miny) and (y <= self.maxy)
->>>>>>> fb67584e
 
     def trimGerberLayer(self, layername):
         "Modify drawing commands that are outside job dimensions"
@@ -1223,19 +992,12 @@
 
         for cmd in self.commands[layername]:
             if isinstance(cmd, tuple):
-<<<<<<< HEAD
-                # It is a data command: tuple (X, Y, D), all integers, or (X, Y, I, J, D), all integers.
-                if len(cmd) == 3:
-                    x, y, d = cmd
-                    # I=J=None   # In case we support circular interpolation in the future
-=======
                 # It is a data command: tuple (X, Y, D), all integers, or (X,
                 # Y, I, J, D), all integers.
                 if len(cmd) == 3:
                     x, y, d = cmd
                     # I=J=None   # In case we support circular interpolation in
                     # the future
->>>>>>> fb67584e
                 else:
                     # We don't do anything with circular interpolation for now, so just issue
                     # the command and be done with it.
@@ -1291,26 +1053,14 @@
 #                  minFlash =
                                 # sdd - change for metric case at some point
                                 if min(newRectWidth, newRectHeight) >= 10:
-<<<<<<< HEAD
-                                    # Construct an Aperture that is a Rectangle of dimensions (newRectWidth,newRectHeight)
-                                    newAP = aptable.Aperture(aptable.Rectangle, 'D??',
-=======
                                     # Construct an Aperture that is a Rectangle
                                     # of dimensions
                                     # (newRectWidth,newRectHeight)
                                     newAP = aptable.Aperture('Rectangle', 'D??',
->>>>>>> fb67584e
                                                              util.gerb2in(newRectWidth), util.gerb2in(newRectHeight))
                                     global_code = aptable.findOrAddAperture(
                                         newAP)
 
-<<<<<<< HEAD
-                                    # We need an unused local aperture code to correspond to this newly-created global one.
-                                    self.makeLocalApertureCode(
-                                        layername, newAP)
-
-                                    # Make sure to indicate that the new aperture is one that is used by this layer
-=======
                                     # We need an unused local aperture code to
                                     # correspond to this newly-created global
                                     # one.
@@ -1320,18 +1070,13 @@
                                     # Make sure to indicate that the new
                                     # aperture is one that is used by this
                                     # layer
->>>>>>> fb67584e
                                     if global_code not in self.apertures[layername]:
                                         self.apertures[layername].append(
                                             global_code)
 
-<<<<<<< HEAD
-                                    # Switch to new aperture code, flash new aperture, switch back to previous aperture code
-=======
                                     # Switch to new aperture code, flash new
                                     # aperture, switch back to previous
                                     # aperture code
->>>>>>> fb67584e
                                     newcmds.append(global_code)
                                     newcmds.append((newX, newY, 3))
                                     newcmds.append(lastAperture.code)
@@ -1341,12 +1086,8 @@
                                 pass      # Ignore this flash...no area in common
                     elif self.inBorders(x, y):
                         # Aperture is not a rectangle and its center is somewhere within our
-<<<<<<< HEAD
-                        # borders. Flash it and ignore part outside borders (for now).
-=======
                         # borders. Flash it and ignore part outside borders
                         # (for now).
->>>>>>> fb67584e
                         newcmds.append(cmd)
                     else:
                         pass    # Ignore this flash
@@ -1399,28 +1140,18 @@
                     else:
                         # segmentXbox() returns a list of 0, 1, or 2 points describing the intersection
                         # points of the segment (lastx,lasty)-(x,y) with the box defined
-<<<<<<< HEAD
-                        # by lower-left corner (minx,miny) and upper-right corner (maxx,maxy).
-=======
                         # by lower-left corner (minx,miny) and upper-right
                         # corner (maxx,maxy).
->>>>>>> fb67584e
                         pointsL = geometry.segmentXbox(
                             (lastx, lasty), (x, y), (self.minx, self.miny), (self.maxx, self.maxy))
 
                         if len(pointsL) == 0:   # Case A, no intersection
                             # Both points are outside the box and there is no overlap with box.
-<<<<<<< HEAD
-                            # Command is effectively removed since newcmds wasn't extended.
-                            d = 2
-                            # Ensure "last command" is exposure off to reflect this.
-=======
                             # Command is effectively removed since newcmds
                             # wasn't extended.
                             d = 2
                             # Ensure "last command" is exposure off to reflect
                             # this.
->>>>>>> fb67584e
 
                         elif len(pointsL) == 1:     # Cases B and C
                             pt1 = pointsL[0]
@@ -1470,12 +1201,8 @@
         for toolname in keys:
             # Remember Excellon is 2.4 format while Gerber data is 2.5 format
             # add metric support (1/1000 mm vs. 1/100,000 inch)
-<<<<<<< HEAD
-            # the normal metric scale factor isn't working right, so we'll leave it alone!!!!?
-=======
             # the normal metric scale factor isn't working right, so we'll
             # leave it alone!!!!?
->>>>>>> fb67584e
             if config.Config['measurementunits'] == 'inch':
                 validList = [(x, y) for x, y in self.xcommands[toolname]
                              if self.inBorders(10 * x, 10 * y)]
@@ -1522,11 +1249,7 @@
         def notEdge(x, X):
             return round(abs(1000 * (x - X)))
 
-<<<<<<< HEAD
-        #assert self.x and self.y
-=======
         # assert self.x and self.y
->>>>>>> fb67584e
 
 # if job has a boardoutline layer, write it, else calculate one
         outline_layer = 'boardoutline'
@@ -1537,12 +1260,8 @@
             # It is a hack in that we are assuming there is only one draw code in the
             # boardoutline file. We are just going to ignore that definition and change
             # all usages of that code to our new one. As a side effect, it will make
-<<<<<<< HEAD
-            # the merged boardoutline file invalid, but we aren't using it with this method.
-=======
             # the merged boardoutline file invalid, but we aren't using it with
             # this method.
->>>>>>> fb67584e
             temp = []
             for x in self.job.commands[outline_layer]:
                 if x[0] == 'D':
@@ -1552,19 +1271,11 @@
                     temp.append(x)  # keep old command
             self.job.commands[outline_layer] = temp
 
-<<<<<<< HEAD
-            #self.job.writeGerber(fid, outline_layer, X1, Y1)
-            self.writeGerber(fid, outline_layer)
-
-        else:
-            radius = config.GAT[drawing_code].dimx/2.0
-=======
             # self.job.writeGerber(fid, outline_layer, X1, Y1)
             self.writeGerber(fid, outline_layer)
 
         else:
             radius = config.GAT[drawing_code].dimx / 2.0
->>>>>>> fb67584e
 
             # Start at lower-left, proceed clockwise
             x = self.x - radius
@@ -1577,12 +1288,8 @@
 
             BL = ((x), (y))
             TL = ((x), (y + self.height_in() + 2 * radius))
-<<<<<<< HEAD
-            TR = ((x + self.width_in() + 2 * radius), (y + self.height_in() + 2 * radius))
-=======
             TR = ((x + self.width_in() + 2 * radius),
                   (y + self.height_in() + 2 * radius))
->>>>>>> fb67584e
             BR = ((x + self.width_in() + 2 * radius), (y))
 
             if not left:
@@ -1649,11 +1356,7 @@
         for tool in tools:
             try:
                 total += len(self.job.xcommands[tool])
-<<<<<<< HEAD
-            except:
-=======
             except Exception:
->>>>>>> fb67584e
                 pass
 
         return total
@@ -1666,11 +1369,7 @@
     """Create a new job from an existing one, rotating by specified degrees in 90 degree passes"""
     GAT = config.GAT
     GAMT = config.GAMT
-<<<<<<< HEAD
-    ##print("rotating job:", job.name, degrees, firstpass)
-=======
     # print("rotating job:", job.name, degrees, firstpass)
->>>>>>> fb67584e
     if firstpass:
         if degrees == 270:
             J = Job(job.name + '*rotated270')
@@ -1682,13 +1381,8 @@
         J = Job(job.name)
 
     # Keep the origin (lower-left) in the same place
-<<<<<<< HEAD
-    J.maxx = job.minx + job.maxy-job.miny
-    J.maxy = job.miny + job.maxx-job.minx
-=======
     J.maxx = job.minx + job.maxy - job.miny
     J.maxy = job.miny + job.maxx - job.minx
->>>>>>> fb67584e
     J.minx = job.minx
     J.miny = job.miny
 
@@ -1699,116 +1393,6 @@
     J.xdiam = job.xdiam
     J.ToolList = job.ToolList
     J.Repeat = job.Repeat
-<<<<<<< HEAD
-
-    # D-code translation table is the same, except we have to rotate
-    # those apertures which have an orientation: rectangles, ovals, and macros.
-
-    ToolChangeReplace = {}
-    for layername in job.apxlat.keys():
-        J.apxlat[layername] = {}
-
-        for ap in job.apxlat[layername].keys():
-            code = job.apxlat[layername][ap]
-            A = GAT[code]
-
-            if A.apname in ('Circle', 'Octagon'):
-                # This aperture is fine. Copy it over.
-                J.apxlat[layername][ap] = code
-                continue
-
-            # Must rotate the aperture
-            APR = A.rotated(RevGAMT)
-
-            # Does it already exist in the GAT?
-            hash = APR.hash()
-            try:
-                # Yup...add it to apxlat
-                newcode = RevGAT[hash]
-            except KeyError:
-                # Must add new aperture to GAT
-                newcode = aptable.addToApertureTable(APR)
-
-                # Rebuild RevGAT
-                #RevGAT = config.buildRevDict(GAT)
-                RevGAT[hash] = newcode
-
-            J.apxlat[layername][ap] = newcode
-
-            # Must also replace all tool change commands from
-            # old code to new command.
-            ToolChangeReplace[code] = newcode
-
-    # Now we copy commands, rotating X,Y positions.
-    # Rotations will occur counterclockwise about the
-    # point (minx,miny). Then, we shift to the right
-    # by the height so that the lower-left point of
-    # the rotated job continues to be (minx,miny).
-    #
-    # We also have to take aperture change commands and
-    # replace them with the new aperture code if we have
-    # a rotation.
-    offset = job.maxy - job.miny
-    for layername in job.commands.keys():
-        J.commands[layername] = []
-        J.apertures[layername] = []
-
-        for cmd in job.commands[layername]:
-            # Is it a drawing command?
-            if isinstance(cmd, tuple):
-                if len(cmd) == 3:
-                    x, y, d = map(builtins.int, cmd)
-                    II = JJ = None
-                else:
-                    # J is already used as Job object
-                    x, y, II, JJ, d, signed = map(builtins.int, cmd)
-            else:
-                # No, must be a string indicating aperture change, G-code, or RS274-X command.
-                if cmd[0] in ('G', '%'):
-                    # G-codes and RS274-X commands are just copied verbatim and not affected by rotation
-                    J.commands[layername].append(cmd)
-                    continue
-
-                # It's a D-code. See if we need to replace aperture changes with a rotated aperture.
-                # But only for D-codes >= 10.
-                if int(cmd[1:]) < 10:
-                    J.commands[layername].append(cmd)
-                    continue
-
-                try:
-                    newcmd = ToolChangeReplace[cmd]
-                    J.commands[layername].append(newcmd)
-                    J.apertures[layername].append(newcmd)
-                except KeyError:
-                    J.commands[layername].append(cmd)
-                    J.apertures[layername].append(cmd)
-                continue
-
-            # (X,Y) --> (-Y,X) effects a 90-degree counterclockwise shift
-            # Adding 'offset' to -Y maintains the lower-left origin of (minx,miny).
-            newx = -(y - job.miny) + job.minx + offset
-            newy = (x-job.minx) + job.miny
-
-            # For circular interpolation commands, (I,J) components are always relative
-            # so we do not worry about offsets, just reverse their sense, i.e., I becomes J
-            # and J becomes I. For 360-degree circular interpolation, I/J are signed and we
-            # must map (I,J) --> (-J,I).
-            if II is not None:
-                if signed:
-                    J.commands[layername].append(
-                        (newx, newy, -JJ, II, d, signed))
-                else:
-                    J.commands[layername].append(
-                        (newx, newy, JJ, II, d, signed))
-            else:
-                J.commands[layername].append((newx, newy, d))
-
-        if 0:
-            print(job.minx, job.miny, offset)
-            print(layername)
-            print(J.commands[layername])
-
-=======
 
     # D-code translation table is the same, except we have to rotate
     # those apertures which have an orientation: rectangles, ovals, and macros.
@@ -1920,7 +1504,6 @@
             print(layername)
             print(J.commands[layername])
 
->>>>>>> fb67584e
     # Finally, rotate drills. Offset is in hundred-thousandths (2.5) while Excellon
     # data is in 2.4 format.
     for tool in job.xcommands.keys():
@@ -1928,12 +1511,8 @@
 
         for x, y in job.xcommands[tool]:
             # add metric support (1/1000 mm vs. 1/100,000 inch)
-<<<<<<< HEAD
-            # NOTE: There don't appear to be any need for a change. The usual x10 factor seems to apply
-=======
             # NOTE: There don't appear to be any need for a change. The usual
             # x10 factor seems to apply
->>>>>>> fb67584e
 
             newx = -(10 * y - job.miny) + job.minx + offset
             newy = (10 * x - job.minx) + job.miny
@@ -1948,9 +1527,5 @@
     if degrees > 0:
         return rotateJob(J, degrees, False)
     else:
-<<<<<<< HEAD
-        ##print("rotated:", J.name)
-=======
         # print("rotated:", J.name)
->>>>>>> fb67584e
         return J