--- conflicted
+++ resolved
@@ -39,12 +39,8 @@
 
 # Default arrow glyph is at 0 degrees rotation, facing left
 ArrowGlyph = [[(0, -BarLength / 2), (0, BarLength / 2)],
-<<<<<<< HEAD
-              [(ArrowLength, ArrowWidth / 2), (0, 0), (ArrowLength, -ArrowWidth / 2)],
-=======
               [(ArrowLength, ArrowWidth / 2), (0, 0),
                (ArrowLength, -ArrowWidth / 2)],
->>>>>>> fb67584e
               [(0, 0), (ArrowStemLength, 0)]
               ]
 
@@ -57,11 +53,7 @@
     except KeyError:
         pass  # Not cached yet
 
-<<<<<<< HEAD
-    rad = degrees/180.0*math.pi
-=======
     rad = degrees / 180.0 * math.pi
->>>>>>> fb67584e
     cosx = math.cos(rad)
     sinx = math.sin(rad)
 
@@ -88,15 +80,9 @@
         X *= scale
         Y *= scale
         if ix == 0:
-<<<<<<< HEAD
-            writeFlash(fid, X+offX, Y+offY, 2)
-        else:
-            writeFlash(fid, X+offX, Y+offY, 1)
-=======
             writeFlash(fid, X + offX, Y + offY, 2)
         else:
             writeFlash(fid, X + offX, Y + offY, 1)
->>>>>>> fb67584e
 
 
 def writeGlyph(fid, glyph, X, Y, degrees, glyphName=None):
@@ -113,11 +99,7 @@
 
     try:
         glyph = strokes.StrokeMap[c]
-<<<<<<< HEAD
-    except:
-=======
     except Exception:
->>>>>>> fb67584e
         raise RuntimeError('No glyph for character %s' % hex(ord(c)))
 
     writeGlyph(fid, glyph, X, Y, degrees, c)
@@ -136,11 +118,7 @@
             dX = -dX
             s = list(s)
             s.reverse()
-<<<<<<< HEAD
-            s = string.join(s, '')
-=======
             s = ' '.join(s)
->>>>>>> fb67584e
 
     for char in s:
         writeChar(fid, char, posX, posY, degrees)
@@ -173,17 +151,10 @@
 
 if __name__ == "__main__":
     import string
-<<<<<<< HEAD
-    s = string.digits + string.letters + string.punctuation
-    #s = "The quick brown fox jumped over the lazy dog!"
-
-    fid = file('test.ger', 'wt')
-=======
     s = string.digits + string.ascii_letters + string.punctuation
     # s = "The quick brown fox jumped over the lazy dog!"
 
     fid = open('test.ger', 'wt')
->>>>>>> fb67584e
     fid.write("""G75*
 G70*
 %OFA0B0*%
