--- conflicted
+++ resolved
@@ -13,18 +13,6 @@
 from . import config, makestroke, util
 
 
-<<<<<<< HEAD
-
-def writeDrillHits(fid, Place, Tools):
-    toolNumber = -1
-
-    for tool in Tools:
-        toolNumber += 1
-
-        try:
-            size = config.GlobalToolMap[tool]
-        except:
-=======
 def writeDrillHits(fid, Place, Tools):
     toolNumber = -1
 
@@ -34,7 +22,6 @@
         try:
             size = config.GlobalToolMap[tool]
         except Exception:
->>>>>>> fb67584e
             raise RuntimeError(
                 "INTERNAL ERROR: Tool code %s not found in global tool list" % tool)
 
@@ -92,27 +79,16 @@
         # Determine string to write and midpoint of string
         s = '%.3f"' % size
         # Returns lower-left point, upper-right point
-<<<<<<< HEAD
-        ll, ur = makestroke.boundingBox(s, posX+glyphspace, posY)
-        midpoint = (ur[1]+ll[1])/2
-=======
         ll, ur = makestroke.boundingBox(s, posX + glyphspace, posY)
         midpoint = (ur[1] + ll[1]) / 2
->>>>>>> fb67584e
 
         # Keep track of maximum extent of legend
         maxX = max(maxX, ur[0])
 
         makestroke.drawDrillHit(fid, posX, midpoint, toolNum)
-<<<<<<< HEAD
-        makestroke.writeString(fid, s, posX+glyphspace, posY, 0)
-
-        posY += int(round((ur[1]-ll[1])*1.5))
-=======
         makestroke.writeString(fid, s, posX + glyphspace, posY, 0)
 
         posY += int(round((ur[1] - ll[1]) * 1.5))
->>>>>>> fb67584e
 
     # Return value is lower-left of user text area, without any padding.
     return maxX, util.in2gerb(OriginY)
@@ -132,35 +108,16 @@
     dimspace = util.in2gerb(dimspace)
 
     # Draw an arrow above the board, on the left side and right side
-<<<<<<< HEAD
-    makestroke.drawDimensionArrow(fid, x, Y+dimspace, makestroke.FacingLeft)
-    makestroke.drawDimensionArrow(fid, X, Y+dimspace, makestroke.FacingRight)
-
-    # Draw arrows to the right of the board, at top and bottom
-    makestroke.drawDimensionArrow(fid, X+dimspace, Y, makestroke.FacingUp)
-    makestroke.drawDimensionArrow(fid, X+dimspace, y, makestroke.FacingDown)
-=======
     makestroke.drawDimensionArrow(fid, x, Y + dimspace, makestroke.FacingLeft)
     makestroke.drawDimensionArrow(fid, X, Y + dimspace, makestroke.FacingRight)
 
     # Draw arrows to the right of the board, at top and bottom
     makestroke.drawDimensionArrow(fid, X + dimspace, Y, makestroke.FacingUp)
     makestroke.drawDimensionArrow(fid, X + dimspace, y, makestroke.FacingDown)
->>>>>>> fb67584e
 
     # Now draw the text. First, horizontal text above the board.
     s = '%.3f"' % (MaxXExtent - OriginX)
     ll, ur = makestroke.boundingBox(s, 0, 0)
-<<<<<<< HEAD
-    s_width = ur[0]-ll[0]   # Width in 2.5 units
-    s_height = ur[1]-ll[1]  # Height in 2.5 units
-
-    # Compute the position in 2.5 units where we should draw this. It should be
-    # centered horizontally and also vertically about the dimension arrow centerline.
-    posX = x + (x+X)/2
-    posX -= s_width/2
-    posY = Y + dimspace - s_height/2
-=======
     s_width = ur[0] - ll[0]   # Width in 2.5 units
     s_height = ur[1] - ll[1]  # Height in 2.5 units
 
@@ -170,7 +127,6 @@
     posX = x + (x + X) / 2
     posX -= s_width / 2
     posY = Y + dimspace - s_height / 2
->>>>>>> fb67584e
     makestroke.writeString(fid, s, posX, posY, 0)
 
     # Finally, draw the extending lines from the text to the arrows.
@@ -183,16 +139,6 @@
     # Now do the vertical text
     s = '%.3f"' % (MaxYExtent - OriginY)
     ll, ur = makestroke.boundingBox(s, 0, 0)
-<<<<<<< HEAD
-    s_width = ur[0]-ll[0]
-    s_height = ur[1]-ll[1]
-
-    # As above, figure out where to draw this. Rotation will be -90 degrees
-    # so new origin will be top-left of bounding box after rotation.
-    posX = X + dimspace - s_height/2
-    posY = y + (y+Y)/2
-    posY += s_width/2
-=======
     s_width = ur[0] - ll[0]
     s_height = ur[1] - ll[1]
 
@@ -201,7 +147,6 @@
     posX = X + dimspace - s_height / 2
     posY = y + (y + Y) / 2
     posY += s_width / 2
->>>>>>> fb67584e
     makestroke.writeString(fid, s, posX, posY, -90)
 
     # Draw extending lines
@@ -248,32 +193,18 @@
         ll, ur = makestroke.boundingBox(line, X, Y)
         makestroke.writeString(fid, line, X, Y, 0)
 
-<<<<<<< HEAD
-        Y += int(round((ur[1]-ll[1])*1.5))
+        Y += int(round((ur[1] - ll[1]) * 1.5))
 
 # Main entry point. Gerber file has already been opened, header written
 # out, 1mil tool selected.
 
 
-def writeFabDrawing(fid, Place, Tools, OriginX, OriginY, MaxXExtent, MaxYExtent):
+def writeFabDrawing(fid, Place, Tools, OriginX,
+                    OriginY, MaxXExtent, MaxYExtent):
 
     # Write out all the drill hits
     writeDrillHits(fid, Place, Tools)
 
-=======
-        Y += int(round((ur[1] - ll[1]) * 1.5))
-
-# Main entry point. Gerber file has already been opened, header written
-# out, 1mil tool selected.
-
-
-def writeFabDrawing(fid, Place, Tools, OriginX,
-                    OriginY, MaxXExtent, MaxYExtent):
-
-    # Write out all the drill hits
-    writeDrillHits(fid, Place, Tools)
-
->>>>>>> fb67584e
     # Draw a bounding box for the project
     writeBoundingBox(fid, OriginX, OriginY, MaxXExtent, MaxYExtent)
 
