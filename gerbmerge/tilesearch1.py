#!/usr/bin/env python
"""Search for an optimum tiling using brute force exhaustive search
--------------------------------------------------------------------

This program is licensed under the GNU General Public License (GPL)
Version 3.  See http://www.fsf.org for details of the license.

Rugged Circuits LLC
http://ruggedcircuits.com/gerbmerge
"""

import sys
import time

from . import config, gerbmerge, tiling

_StartTime = 0.0           # Start time of tiling
_CkpointTime = 0.0         # Next time to print stats
_Placements = 0            # Number of placements attempted
_PossiblePermutations = 0  # Number of different ways of ordering jobs
_Permutations = 0          # Number of different job orderings already computed
_TBestTiling = None        # Best tiling so far
_TBestScore = float(sys.maxsize)  # Smallest area so far
_PrintStats = 1            # Print statistics every 3 seconds


def printTilingStats():
    global _CkpointTime
    _CkpointTime = time.time() + 3

    if _TBestTiling:
        area = _TBestTiling.area()
        utilization = _TBestTiling.usedArea() / area * 100.0
    else:
        area = 999999.0
        utilization = 0.0

<<<<<<< HEAD
    percent = 100.0*_Permutations/_PossiblePermutations
=======
    percent = 100.0 * _Permutations / _PossiblePermutations
>>>>>>> fb67584e

    # add metric support (1/1000 mm vs. 1/100,000 inch)
    if config.Config['measurementunits'] == 'inch':
        print("\r  %5.2f%% complete / %ld/%ld Perm/Place / Smallest area: %.1f sq. in. / Best utilization: %.1f%%" %
              (percent, _Permutations, _Placements, area, utilization), "\n")
    else:
        print("\r  %5.2f%% complete / %ld/%ld Perm/Place / Smallest area: %.1f sq. mm / Best utilization: %.1f%%" %
              (percent, _Permutations, _Placements, area, utilization), "\n")

    if gerbmerge.GUI is not None:
        sys.stdout.flush()


def bestTiling():
    return _TBestTiling


def _tile_search1(Jobs, TSoFar, firstAddPoint, cfg=config.Config):
    """This recursive function does the following with an existing tiling TSoFar:

       * For each 4-tuple (Xdim,Ydim,job,rjob) in Jobs, the non-rotated 'job' is selected

       * For the non-rotated job, the list of valid add-points is found

       * For each valid add-point, the job is placed at this point in a new,
         cloned tiling.

       * The function then calls its recursively with the remaining list of
         jobs.

       * The rotated job is then selected and the list of valid add-points is
         found. Again, for each valid add-point the job is placed there in
         a new, cloned tiling.

       * Once again, the function calls itself recursively with the remaining
         list of jobs.

       * The best tiling encountered from all recursive calls is returned.

       If TSoFar is None it means this combination of jobs is not tileable.

       The side-effect of this function is to set _TBestTiling and _TBestScore
       to the best tiling encountered so far. _TBestTiling could be None if
       no valid tilings have been found so far.
    """
    global _StartTime, _CkpointTime, _Placements, _TBestTiling, _TBestScore, _Permutations, _PrintStats

    if not TSoFar:
        return (None, float(sys.maxsize))

    if not Jobs:
        # Update the best tiling and score. If the new tiling matches
        # the best score so far, compare on number of corners, trying to
        # minimize them.
        score = TSoFar.area()

        if score < _TBestScore:
            _TBestTiling, _TBestScore = TSoFar, score
        elif score == _TBestScore:
            if TSoFar.corners() < _TBestTiling.corners():
                _TBestTiling, _TBestScore = TSoFar, score

        _Placements += 1
        if firstAddPoint:
            _Permutations += 1
        return

    xspacing = cfg['xspacing']
    yspacing = cfg['yspacing']

    minInletSize = tiling.minDimension(Jobs)
    TSoFar.removeInlets(minInletSize)

    for job_ix in range(len(Jobs)):
        # Pop off the next job and construct remaining_jobs, a sub-list
        # of Jobs with the job we've just popped off excluded.
        Xdim, Ydim, job, rjob = Jobs[job_ix]
<<<<<<< HEAD
        remaining_jobs = Jobs[:job_ix]+Jobs[job_ix+1:]

        if 0:
            print("Level %d (%s)" % (level, job.name))
=======
        remaining_jobs = Jobs[:job_ix] + Jobs[job_ix + 1:]

        if 0:
            print("Job: {}".format(job.name))
>>>>>>> fb67584e
            TSoFar.joblist()
            for J in remaining_jobs:
                print(J[2].name, ", ", "\n")
            print("\n")
<<<<<<< HEAD
            print('-'*75)
=======
            print('-' * 75)
>>>>>>> fb67584e

        # Construct add-points for the non-rotated and rotated job.
        # As an optimization, do not construct add-points for the rotated
        # job if the job is a square (duh).
        addpoints1 = TSoFar.validAddPoints(
<<<<<<< HEAD
            Xdim+xspacing, Ydim+yspacing)     # unrotated job
        if Xdim != Ydim:
            addpoints2 = TSoFar.validAddPoints(
                Ydim+xspacing, Xdim+yspacing)   # rotated job
=======
            Xdim + xspacing, Ydim + yspacing)     # unrotated job
        if Xdim != Ydim:
            addpoints2 = TSoFar.validAddPoints(
                Ydim + xspacing, Xdim + yspacing)   # rotated job
>>>>>>> fb67584e
        else:
            addpoints2 = []

        # Recursively construct tilings for the non-rotated job and
        # update the best-tiling-so-far as we do so.
        if addpoints1:
            for ix in addpoints1:
                # Clone the tiling we're starting with and add the job at this
                # add-point.
                T = TSoFar.clone()
<<<<<<< HEAD
                T.addJob(ix, Xdim+xspacing, Ydim+yspacing, job)
=======
                T.addJob(ix, Xdim + xspacing, Ydim + yspacing, job)
>>>>>>> fb67584e

                # Recursive call with the remaining jobs and this new tiling. The
                # point behind the last parameter is simply so that _Permutations is
                # only updated once for each permutation, not once per add-point.
                # A permutation is some ordering of jobs (N! choices) and some
                # ordering of non-rotated and rotated within that ordering (2**N
                # possibilities per ordering).
                _tile_search1(remaining_jobs, T,
                              firstAddPoint and ix == addpoints1[0])
        elif firstAddPoint:
            # Premature prune due to not being able to put this job anywhere. We
            # have pruned off 2^M permutations where M is the length of the remaining
            # jobs.
            _Permutations += 2**len(remaining_jobs)

        if addpoints2:
            for ix in addpoints2:
                # Clone the tiling we're starting with and add the job at this
                # add-point. Remember that the job is rotated so swap X and Y
                # dimensions.
                T = TSoFar.clone()
<<<<<<< HEAD
                T.addJob(ix, Ydim+xspacing, Xdim+yspacing, rjob)
=======
                T.addJob(ix, Ydim + xspacing, Xdim + yspacing, rjob)
>>>>>>> fb67584e

                # Recursive call with the remaining jobs and this new tiling.
                _tile_search1(remaining_jobs, T,
                              firstAddPoint and ix == addpoints2[0])
        elif firstAddPoint:
            # Premature prune due to not being able to put this job anywhere. We
            # have pruned off 2^M permutations where M is the length of the remaining
            # jobs.
            _Permutations += 2**len(remaining_jobs)

        # If we've been at this for 3 seconds, print some status information
        if _PrintStats and time.time() > _CkpointTime:
            printTilingStats()

            # Check for timeout - changed to file config
<<<<<<< HEAD
            if (config.Config['searchtimeout'] > 0) and ((time.time() - _StartTime) > config.Config['searchtimeout']):
=======
            if (config.Config['searchtimeout'] > 0) and (
                    (time.time() - _StartTime) > config.Config['searchtimeout']):
>>>>>>> fb67584e
                raise KeyboardInterrupt

        gerbmerge.updateGUI("Performing automatic layout...")

    # end for each job in job list


def factorial(N):
    if (N <= 1):
        return 1

<<<<<<< HEAD
    prod = long(N)
=======
    prod = int(N)
>>>>>>> fb67584e
    while (N > 2):
        N -= 1
        prod *= N

    return prod


def initialize(printStats=1):
    global _StartTime, _CkpointTime, _Placements, _TBestTiling, _TBestScore, _Permutations, _PossiblePermutations, _PrintStats

    _PrintStats = printStats
    _Placements = 0
    _Permutations = 0
    _TBestTiling = None
    _TBestScore = float(sys.maxsize)


def tile_search1(Jobs, X, Y):
    """Wrapper around _tile_search1 to handle keyboard interrupt, etc."""
    global _StartTime, _CkpointTime, _Placements, _TBestTiling, _TBestScore, _Permutations, _PossiblePermutations

    initialize()

    _StartTime = time.time()
    _CkpointTime = _StartTime + 3
    # There are (2**N)*(N!) possible permutations where N is the number of jobs.
    # This is assuming all jobs are unique and each job has a rotation (i.e., is not
    # square). Practically, these assumptions make no difference because the software
    # currently doesn't optimize for cases of repeated jobs.
<<<<<<< HEAD
    _PossiblePermutations = (2**len(Jobs))*factorial(len(Jobs))
    #print("Possible permutations:", _PossiblePermutations)

    print('='*70)
=======
    _PossiblePermutations = (2**len(Jobs)) * factorial(len(Jobs))
    # print("Possible permutations:", _PossiblePermutations)

    print('=' * 70)
>>>>>>> fb67584e
    print("Starting placement using exhaustive search.")
    print("There are %ld possible permutations..." %
          _PossiblePermutations, "\n")
    if _PossiblePermutations < 1e4:
        print("this'll take no time at all.")
    elif _PossiblePermutations < 1e5:
        print("surf the web for a few minutes.")
    elif _PossiblePermutations < 1e6:
        print("take a long lunch.")
    elif _PossiblePermutations < 1e7:
        print("come back tomorrow.")
    else:
        print("don't hold your breath.")
    print("Press Ctrl-C to stop and use the best placement so far.")
    print("Estimated maximum possible utilization is %.1f%%." %
<<<<<<< HEAD
          (tiling.maxUtilization(Jobs)*100))
=======
          (tiling.maxUtilization(Jobs) * 100))
>>>>>>> fb67584e

    try:
        _tile_search1(Jobs, tiling.Tiling(X, Y), 1)
        printTilingStats()
        print
    except KeyboardInterrupt:
        printTilingStats()
        print("\n")
        print("Interrupted.")

    computeTime = time.time() - _StartTime
    print("Computed %ld placements in %d seconds / %.1f placements/second" %
<<<<<<< HEAD
          (_Placements, computeTime, _Placements/computeTime))
    print('='*70)
=======
          (_Placements, computeTime, _Placements / computeTime))
    print('=' * 70)
>>>>>>> fb67584e

    return _TBestTiling<|MERGE_RESOLUTION|>--- conflicted
+++ resolved
@@ -35,11 +35,7 @@
         area = 999999.0
         utilization = 0.0
 
-<<<<<<< HEAD
-    percent = 100.0*_Permutations/_PossiblePermutations
-=======
     percent = 100.0 * _Permutations / _PossiblePermutations
->>>>>>> fb67584e
 
     # add metric support (1/1000 mm vs. 1/100,000 inch)
     if config.Config['measurementunits'] == 'inch':
@@ -117,42 +113,24 @@
         # Pop off the next job and construct remaining_jobs, a sub-list
         # of Jobs with the job we've just popped off excluded.
         Xdim, Ydim, job, rjob = Jobs[job_ix]
-<<<<<<< HEAD
-        remaining_jobs = Jobs[:job_ix]+Jobs[job_ix+1:]
-
-        if 0:
-            print("Level %d (%s)" % (level, job.name))
-=======
         remaining_jobs = Jobs[:job_ix] + Jobs[job_ix + 1:]
 
         if 0:
             print("Job: {}".format(job.name))
->>>>>>> fb67584e
             TSoFar.joblist()
             for J in remaining_jobs:
                 print(J[2].name, ", ", "\n")
             print("\n")
-<<<<<<< HEAD
-            print('-'*75)
-=======
             print('-' * 75)
->>>>>>> fb67584e
 
         # Construct add-points for the non-rotated and rotated job.
         # As an optimization, do not construct add-points for the rotated
         # job if the job is a square (duh).
         addpoints1 = TSoFar.validAddPoints(
-<<<<<<< HEAD
-            Xdim+xspacing, Ydim+yspacing)     # unrotated job
-        if Xdim != Ydim:
-            addpoints2 = TSoFar.validAddPoints(
-                Ydim+xspacing, Xdim+yspacing)   # rotated job
-=======
             Xdim + xspacing, Ydim + yspacing)     # unrotated job
         if Xdim != Ydim:
             addpoints2 = TSoFar.validAddPoints(
                 Ydim + xspacing, Xdim + yspacing)   # rotated job
->>>>>>> fb67584e
         else:
             addpoints2 = []
 
@@ -163,11 +141,7 @@
                 # Clone the tiling we're starting with and add the job at this
                 # add-point.
                 T = TSoFar.clone()
-<<<<<<< HEAD
-                T.addJob(ix, Xdim+xspacing, Ydim+yspacing, job)
-=======
                 T.addJob(ix, Xdim + xspacing, Ydim + yspacing, job)
->>>>>>> fb67584e
 
                 # Recursive call with the remaining jobs and this new tiling. The
                 # point behind the last parameter is simply so that _Permutations is
@@ -189,11 +163,7 @@
                 # add-point. Remember that the job is rotated so swap X and Y
                 # dimensions.
                 T = TSoFar.clone()
-<<<<<<< HEAD
-                T.addJob(ix, Ydim+xspacing, Xdim+yspacing, rjob)
-=======
                 T.addJob(ix, Ydim + xspacing, Xdim + yspacing, rjob)
->>>>>>> fb67584e
 
                 # Recursive call with the remaining jobs and this new tiling.
                 _tile_search1(remaining_jobs, T,
@@ -209,12 +179,8 @@
             printTilingStats()
 
             # Check for timeout - changed to file config
-<<<<<<< HEAD
-            if (config.Config['searchtimeout'] > 0) and ((time.time() - _StartTime) > config.Config['searchtimeout']):
-=======
             if (config.Config['searchtimeout'] > 0) and (
                     (time.time() - _StartTime) > config.Config['searchtimeout']):
->>>>>>> fb67584e
                 raise KeyboardInterrupt
 
         gerbmerge.updateGUI("Performing automatic layout...")
@@ -226,11 +192,7 @@
     if (N <= 1):
         return 1
 
-<<<<<<< HEAD
-    prod = long(N)
-=======
     prod = int(N)
->>>>>>> fb67584e
     while (N > 2):
         N -= 1
         prod *= N
@@ -260,17 +222,10 @@
     # This is assuming all jobs are unique and each job has a rotation (i.e., is not
     # square). Practically, these assumptions make no difference because the software
     # currently doesn't optimize for cases of repeated jobs.
-<<<<<<< HEAD
-    _PossiblePermutations = (2**len(Jobs))*factorial(len(Jobs))
-    #print("Possible permutations:", _PossiblePermutations)
-
-    print('='*70)
-=======
     _PossiblePermutations = (2**len(Jobs)) * factorial(len(Jobs))
     # print("Possible permutations:", _PossiblePermutations)
 
     print('=' * 70)
->>>>>>> fb67584e
     print("Starting placement using exhaustive search.")
     print("There are %ld possible permutations..." %
           _PossiblePermutations, "\n")
@@ -286,11 +241,7 @@
         print("don't hold your breath.")
     print("Press Ctrl-C to stop and use the best placement so far.")
     print("Estimated maximum possible utilization is %.1f%%." %
-<<<<<<< HEAD
-          (tiling.maxUtilization(Jobs)*100))
-=======
           (tiling.maxUtilization(Jobs) * 100))
->>>>>>> fb67584e
 
     try:
         _tile_search1(Jobs, tiling.Tiling(X, Y), 1)
@@ -303,12 +254,7 @@
 
     computeTime = time.time() - _StartTime
     print("Computed %ld placements in %d seconds / %.1f placements/second" %
-<<<<<<< HEAD
-          (_Placements, computeTime, _Placements/computeTime))
-    print('='*70)
-=======
           (_Placements, computeTime, _Placements / computeTime))
     print('=' * 70)
->>>>>>> fb67584e
 
     return _TBestTiling