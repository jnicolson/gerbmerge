--- conflicted
+++ resolved
@@ -20,14 +20,8 @@
     def pairing(element, M=Metric):
         return (M(element), element)
 
-<<<<<<< HEAD
-    paired = map(pairing, List)
-    paired.sort()
-    return map(stripit, paired)
-=======
     paired = sorted(map(pairing, List))
     return list(map(stripit, paired))
->>>>>>> fb67584e
 
 
 def stripit2(pair):
@@ -40,12 +34,7 @@
     def pairing(element, M=Metric):
         return (M(element), element)
 
-<<<<<<< HEAD
-    paired = map(pairing, List)
-    paired.sort()
-=======
     paired = sorted(map(pairing, List))
->>>>>>> fb67584e
     theList = map(stripit, paired)
     theMetrics = map(stripit2, paired)
     return (theList, theMetrics)