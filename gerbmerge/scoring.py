--- conflicted
+++ resolved
@@ -12,10 +12,6 @@
 from . import config, makestroke, util
 
 
-<<<<<<< HEAD
-
-=======
->>>>>>> fb67584e
 def addHorizontalLine(Lines, x1, x2, y, extents):
     # Add a horizontal line if its within the extents of the panel. Also, trim
     # start and/or end points to the extents.
@@ -79,11 +75,7 @@
 
     # First, make sure lines are sorted by starting X ordinate and that all lines
     # proceed to the right.
-<<<<<<< HEAD
-    Lines.sort()
-=======
     Lines = sorted(Lines)
->>>>>>> fb67584e
     for line in Lines:
         assert line[0] < line[2]
 
@@ -105,11 +97,7 @@
         else:
             # If the line to examine starts to the left of (within 0.002") the end
             # of the current line, extend the current line.
-<<<<<<< HEAD
-            if line[0] <= currLine[2]+0.002:
-=======
             if line[0] <= currLine[2] + 0.002:
->>>>>>> fb67584e
                 currLine = (currLine[0], yavg, max(line[2], currLine[2]), yavg)
             else:
                 NewLines.append(currLine)
@@ -119,14 +107,6 @@
 
     return NewLines
 
-<<<<<<< HEAD
-
-def sortByY(A, B):
-    "Helper function to sort two lines (4-tuples) by their starting Y ordinate"
-    return cmp(A[1], B[1])
-
-=======
->>>>>>> fb67584e
 
 def mergeVLines(Lines):
     """Lines is a list of 4-tuples (lines) that have nearly the same X ordinate and are to be
@@ -134,12 +114,8 @@
 
     # First, make sure lines are sorted by starting Y ordinate and that all lines
     # proceed up.
-<<<<<<< HEAD
-    # TODO: Check if this is correct (used to use sortByY helper function above)
-=======
     # TODO: Check if this is correct (used to use sortByY helper function
     # above)
->>>>>>> fb67584e
     Lines = sorted(Lines, key=lambda line: line[1])
     for line in Lines:
         assert line[1] < line[3]
@@ -162,11 +138,7 @@
         else:
             # If the line to examine starts below (within 0.002") the end
             # of the current line, extend the current line.
-<<<<<<< HEAD
-            if line[1] <= currLine[3]+0.002:
-=======
             if line[1] <= currLine[3] + 0.002:
->>>>>>> fb67584e
                 currLine = (xavg, currLine[1], xavg, max(line[3], currLine[3]))
             else:
                 NewLines.append(currLine)
@@ -214,12 +186,8 @@
         # lines with this Y ordinate.
         NewHLines[yval] = []
 
-<<<<<<< HEAD
-        # Try to extend the first element of this list, which will be the leftmost.
-=======
         # Try to extend the first element of this list, which will be the
         # leftmost.
->>>>>>> fb67584e
         xline = lines[0]
         for line in lines[1:]:
             # If this line's left edge is within 2 mil of the right edge of the line
@@ -241,12 +209,8 @@
         # lines with this X ordinate.
         NewVLines[xval] = []
 
-<<<<<<< HEAD
-        # Try to extend the first element of this list, which will be the bottom-most.
-=======
         # Try to extend the first element of this list, which will be the
         # bottom-most.
->>>>>>> fb67584e
         xline = lines[0]
         for line in lines[1:]:
             # If this line's bottom edge is within 2 mil of the top edge of the line
@@ -306,13 +270,8 @@
     # For each job, write out 4 score lines, above, to the right, below, and
     # to the left. After we collect all potential scoring lines, we worry
     # about merging, etc.
-<<<<<<< HEAD
-    dx = config.Config['xspacing']/2.0
-    dy = config.Config['yspacing']/2.0
-=======
     dx = config.Config['xspacing'] / 2.0
     dy = config.Config['yspacing'] / 2.0
->>>>>>> fb67584e
     extents = (OriginX, OriginY, MaxXExtent, MaxYExtent)
 
     Lines = []
