--- conflicted
+++ resolved
@@ -19,11 +19,7 @@
 _CkpointTime = 0.0         # Next time to print stats
 _Placements = 0            # Number of placements attempted
 _TBestTiling = None        # Best tiling so far
-<<<<<<< HEAD
-_TBestScore = float(sys.maxsize)  # Smallest area so far
-=======
 _TBestScore = float()  # Smallest area so far
->>>>>>> fb67584e
 
 
 def printTilingStats():
@@ -64,11 +60,7 @@
     yspacing = cfg['yspacing']
 
     # Must escape with Ctrl-C
-<<<<<<< HEAD
-    while 1:
-=======
     while True:
->>>>>>> fb67584e
         T = tiling.Tiling(X, Y)
         joborder = r.sample(range(N), N)
 
@@ -80,39 +72,22 @@
             T.removeInlets(minInletSize)
 
             if r.choice([0, 1]):
-<<<<<<< HEAD
-                addpoints = T.validAddPoints(Xdim+xspacing, Ydim+yspacing)
-=======
                 addpoints = T.validAddPoints(Xdim + xspacing, Ydim + yspacing)
->>>>>>> fb67584e
                 if not addpoints:
                     break
 
                 pt = r.choice(addpoints)
-<<<<<<< HEAD
-                T.addJob(pt, Xdim+xspacing, Ydim+yspacing, job)
-            else:
-                addpoints = T.validAddPoints(Ydim+xspacing, Xdim+yspacing)
-=======
                 T.addJob(pt, Xdim + xspacing, Ydim + yspacing, job)
             else:
                 addpoints = T.validAddPoints(Ydim + xspacing, Xdim + yspacing)
->>>>>>> fb67584e
                 if not addpoints:
                     break
 
                 pt = r.choice(addpoints)
-<<<<<<< HEAD
-                T.addJob(pt, Ydim+xspacing, Xdim+yspacing, rjob)
-        else:
-            # Do exhaustive search on remaining jobs
-            if N-M:
-=======
                 T.addJob(pt, Ydim + xspacing, Xdim + yspacing, rjob)
         else:
             # Do exhaustive search on remaining jobs
             if N - M:
->>>>>>> fb67584e
                 remainingJobs = []
                 for ix in joborder[M:]:
                     remainingJobs.append(Jobs[ix])
@@ -137,12 +112,8 @@
             printTilingStats()
 
             # Check for timeout - changed to file config
-<<<<<<< HEAD
-            if (config.Config['searchtimeout'] > 0) and ((time.time() - _StartTime) > config.Config['searchtimeout']):
-=======
             if (config.Config['searchtimeout'] > 0) and (
                     (time.time() - _StartTime) > config.Config['searchtimeout']):
->>>>>>> fb67584e
                 raise KeyboardInterrupt
 
         gerbmerge.updateGUI("Performing automatic layout...")
@@ -160,11 +131,7 @@
     _TBestTiling = None
     _TBestScore = float(sys.maxsize)
 
-<<<<<<< HEAD
-    print('='*70)
-=======
     print('=' * 70)
->>>>>>> fb67584e
     if (config.Config['searchtimeout'] > 0):
         print("Starting random placement trials. You can press Ctrl-C to")
         print("stop the process and use the best placement so far, or wait")
@@ -175,11 +142,7 @@
         print("stop the process and use the best placement so far.")
         print("You can specify a timeout by setting 'SearchTimeout' in  Layout.cfg")
     print("Estimated maximum possible utilization is %.1f%%." %
-<<<<<<< HEAD
-          (tiling.maxUtilization(Jobs)*100))
-=======
           (tiling.maxUtilization(Jobs) * 100))
->>>>>>> fb67584e
 
     try:
         _tile_search2(Jobs, X, Y)
@@ -192,12 +155,7 @@
 
     computeTime = time.time() - _StartTime
     print("Computed %ld placements in %d seconds / %.1f placements/second" %
-<<<<<<< HEAD
-          (_Placements, computeTime, _Placements/computeTime))
-    print('='*70)
-=======
           (_Placements, computeTime, _Placements / computeTime))
     print('=' * 70)
->>>>>>> fb67584e
 
     return _TBestTiling